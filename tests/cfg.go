--- conflicted
+++ resolved
@@ -6,10 +6,7 @@
 	"os"
 	"os/user"
 	"path/filepath"
-<<<<<<< HEAD
-=======
 	"runtime"
->>>>>>> c6a97e68
 	"strings"
 )
 
@@ -60,13 +57,10 @@
 	Nashcmd = filepath.Join(Gopath, "src", "github.com",
 		"NeowayLabs", "nash", "cmd", "nash", "nash")
 
-<<<<<<< HEAD
-=======
 	if runtime.GOOS == "windows" {
 		Nashcmd += ".exe"
 	}
 
->>>>>>> c6a97e68
 	if _, err := os.Stat(Nashcmd); err != nil {
 		panic("Please, run make build before running tests")
 	}
