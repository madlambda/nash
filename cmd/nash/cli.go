--- conflicted
+++ resolved
@@ -5,7 +5,6 @@
 	"fmt"
 	"io"
 	"os"
-	"path/filepath"
 	"strings"
 
 	"github.com/NeowayLabs/nash"
@@ -52,25 +51,18 @@
 	}
 }
 
-<<<<<<< HEAD
-func setupCli(shell *nash.Shell) error {
-	shell.SetInteractive(true)
-	initFile := filepath.Join(shell.DotDir(), "init")
-=======
-func importInitFile(shell *nash.Shell, initFile string) error {
->>>>>>> 556fbc5a
-
+func importInitFile(shell *nash.Shell, initFile string) (imported bool, err error) {
 	if d, err := os.Stat(initFile); err == nil {
 		if m := d.Mode(); !m.IsDir() {
 			err = shell.ExecuteString("init",
 				fmt.Sprintf("import %q", initFile))
 			if err != nil {
-				return fmt.Errorf("Failed to evaluate '%s': %s\n", initFile, err.Error())
-			}
-		}
-	}
-
-	return nil
+				return false, fmt.Errorf("Failed to evaluate '%s': %s\n", initFile, err.Error())
+			}
+			imported = true
+		}
+	}
+	return
 }
 
 func setupCli(shell *nash.Shell) error {
@@ -86,9 +78,12 @@
 	}
 
 	for _, init := range initFiles {
-		err := importInitFile(shell, init)
+		imported, err := importInitFile(shell, init)
 		if err != nil {
 			return err
+		}
+		if imported {
+			break
 		}
 	}
 
