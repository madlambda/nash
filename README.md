<!-- mdtocstart -->

# Table of Contents

- [nash](#nash)
- [Show time!](#show-time)
    - [Useful stuff](#useful-stuff)
    - [Why nash scripts are reliable?](#why-nash-scripts-are-reliable)
    - [Installation](#installation)
        - [Release](#release)
            - [Linux](#linux)
        - [Master](#master)
    - [Getting started](#getting-started)
- [Accessing command line args](#accessing-command-line-args)
- [Namespace features](#namespace-features)
- [OK, but how scripts should look like?](#ok-but-how-scripts-should-look-like)
- [Didn't work?](#didnt-work)
- [Language specification](#language-specification)
- [Some Bash comparisons](#some-bash-comparisons)
- [Security](#security)
- [Concept](#concept)
- [Motivation](#motivation)
- [Releasing](#releasing)
- [Want to contribute?](#want-to-contribute)

<!-- mdtocend -->

# nash

[![Join the chat at https://gitter.im/NeowayLabs/nash](https://badges.gitter.im/NeowayLabs/nash.svg)](https://gitter.im/NeowayLabs/nash?utm_source=badge&utm_medium=badge&utm_campaign=pr-badge&utm_content=badge) [![GoDoc](https://godoc.org/github.com/NeowayLabs/nash?status.svg)](https://godoc.org/github.com/NeowayLabs/nash)
[![Build Status](https://travis-ci.org/NeowayLabs/nash.svg?branch=master)](https://travis-ci.org/NeowayLabs/nash) [![Go Report Card](https://goreportcard.com/badge/github.com/NeowayLabs/nash)](https://goreportcard.com/report/github.com/NeowayLabs/nash)

Nash is a system shell, inspired by plan9 `rc`, that makes it easy to create reliable and safe scripts taking advantages of operating systems namespaces (on linux and plan9) in an idiomatic way.

# Show time!

[![asciicast](https://asciinema.org/a/6a1lqcllwctoaej6gzsxcuqo6.png)](https://asciinema.org/a/6a1lqcllwctoaej6gzsxcuqo6?speed=2&autoplay=true)

## Useful stuff

- nashfmt: Formats nash code (like gofmt) but no code styling defined yet (see Installation section).
- [nashcomplete](https://github.com/NeowayLabs/nashcomplete): Autocomplete done in nash script.
- [Dotnash](https://github.com/lborguetti/dotnash): Nash profile customizations (e.g: prompt, aliases, etc)
- [nash-mode](https://github.com/tiago4orion/nash-mode.el): Emacs major mode integrated with `nashfmt`.

## Why nash scripts are reliable?

1. Nash aborts at first non-success status of commands;
2. Nash aborts at first unbound variable;
3. It's possible to check the result status of every component of a pipe;
4. **no eval**;
5. Strings are pure strings (no evaluation of variables);
6. No wildcards (globbing) of files; ('rm \*' removes a file called '\*');
7. No [obscure](http://explainshell.com/) syntax;
8. Support tooling for indent/format and statically analyze the scripts;

## Installation

Before proceeding to any of the install procedures it is important that you
set in your environment the **NASHPATH** variable, it will be used to find
your libraries and the standard library shipped with the language.

<<<<<<< HEAD
Also add the directory **$NASHPATH/bin** to your **PATH** so you can run
nash in a more practical way (although not necessary).

### Release

Installing is so stupid that we provide small scripts to install it.
If your platform is not supported take a look at the existent ones
and send a MR with the script for your platform.

#### Linux

Run:

```
./hack/install/linux.sh
```

### Master

Run:

```
make install
=======
```sh
# Make sure GOPATH/bin is in your PATH
go get github.com/NeowayLabs/nash/cmd/nash
go get github.com/NeowayLabs/nash/cmd/nashfmt
>>>>>>> b984a6b4
```

## Getting started

Nash syntax resembles a common shell:

```
nash
λ> echo "hello world"
hello world
```
Pipes works like borne shell and derivations:

```sh
λ> cat spec.ebnf | wc -l
108
```
Output redirection works like Plan9 rc, but not only for filenames. It
supports output redirection to tcp, udp and unix network protocols.

```sh
# stdout to log.out, stderr to log.err
λ> ./daemon >[1] log.out >[2] log.err
# stderr pointing to stdout
λ> ./daemon-logall >[2=1]
# stdout to /dev/null
λ> ./daemon-quiet >[1=]
# stdout and stderr to tcp address
λ> ./daemon >[1] "udp://syslog:6666" >[2=1]
# stdout to unix file
λ> ./daemon >[1] "unix:///tmp/syslog.sock"
```

**For safety, there's no `eval` or `string/tilde expansion` or `command substitution` in Nash.**

To assign command output to a variable exists the '<=' operator. See the example
below:
```sh
fullpath <= realpath $path | xargs -n echo
echo $fullpath
```
The symbol '<=' redirects the stdout of the command or function invocation in the
right-hand side to the variable name specified.

If you want the command output splited into an array, then you'll need
to store it in a temporary variable and then use the builtin `split` function.

```sh
out <= find .
files <= split($out, "\n")

for f in $files {
        echo "File: " + $f
}
```

To avoid problems with spaces in variables being passed as
multiple arguments to commands, nash pass the contents of each
variable as a single argument to the command. It works like
enclosing every variable with quotes before executing the command.
Then the following example do the right thing:

```sh
fullname = "John Nash"
./ci-register --name $fullname --option somevalue
```
On bash you need to enclose the `$fullname` variable in quotes to avoid problems.

Nash syntax does not support shell expansion from strings. There's no way to
do things like the following in nash:

```bash
echo "The date is: $(date +%D)" # DOESNT WORKS!
```

Instead you need to assign each command output to a proper variable and then
concat it with another string when needed (see the [reference docs](./doc/reference.md)).

In the same way, nash doesn't support shell expansion at `if` condition.
For check if a directory exists you must use:
```sh
-test -d $rootfsDir    # if you forget '-', the script will be aborted here
                       # if path not exists

if $status != "0" {
        echo "RootFS does not exists."
        exit $status
}
```
Nash stops executing the script at first error found and, in the majority of times, it is what
you want (specially for deploys). But Commands have an explicitly
way to bypass such restriction by prepending a dash '-' to the command statement.
For example:

```sh
fn cleanup()
        -rm -rf $buildDir
        -rm -rf $tmpDir
}
```

The dash '-' works only for operating system commands, other kind of errors are impossible to bypass.
For example, trying to evaluate an unbound variable aborts the program with error.

```sh
λ> echo $PATH
/bin:/sbin:/usr/bin:/usr/local/bin:/home/user/.local/bin:/home/user/bin:/home/user/.gvm/pkgsets/go1.5.3/global/bin:/home/user/projects/3rdparty/plan9port/bin:/home/user/.gvm/gos/go1.5.3/bin
λ> echo $bleh
ERROR: Variable '$bleh' not set
```

Long commands can be split in multiple lines:

```sh
λ> (aws ec2 attach-internet-gateway	--internet-gateway-id $igwid
									--vpc-id $vpcid)

λ> instanceId <= (
	aws ec2 run-instances
			--image-id ami-xxxxxxxx
			--count 1
			--instance-type t1.micro
			--key-name MyKeyPair
			--security-groups my-sg
    | jq ".Instances[0].InstanceId"
)
λ> echo $instanceId
```

# Accessing command line args

When you run a nash script like:

```
λ> nash ./examples/args.sh --arg value
```

You can get the args using the **ARGS** variable, that is a list:

```
#!/usr/bin/env nash

echo "iterating through the arguments list"
echo ""
for arg in $ARGS {
	echo $arg
}
```


# Namespace features

Nash is built with namespace support only on Linux (Plan9 soon). If
you use OSX, BSD or Windows, then the `rfork` keyword will fail.

*The examples below assume you are on a Linux box.*

Below are some facilities for namespace management inside nash.
Make sure you have USER namespaces enabled in your kernel:

```sh
zgrep CONFIG_USER_NS /proc/config.gz
CONFIG_USER_NS=y
```

If it's not enabled you will need root privileges to execute every example below...

Creating a new process in a new USER namespace (u):

```sh
λ> id
uid=1000(user) gid=1000(user) groups=1000(user),98(qubes)
λ> rfork u {
     id
}
uid=0(root) gid=0(root) groups=0(root),65534
```
Yes, Linux supports creation of containers by unprivileged users. Tell
this to the customer success of your container-infrastructure-vendor. :-)

The default UID mapping is: Current UID (getuid) => 0 (no
range support). I'll look into more options for this in the future.

Yes, you can create multiple nested user namespaces. But kernel limits
the number of nested user namespace clones to 32.

```sh
λ> rfork u {
    echo "inside first container"

    id

    rfork u {
        echo "inside second namespace..."

        id
    }
}
```

You can verify that other types of namespace still requires root
capabilities, see for PID namespaces (p).

```sh
λ> rfork p {
    id
}
ERROR: fork/exec ./nash: operation not permitted
```

The same happens for mount (m), ipc (i) and uts (s) if used without
user namespace (u) flag.

The `c` flag stands for "container" and is an alias for upmnis (all
types of namespaces).  If you want another shell (maybe bash) inside
the namespace:

```sh
λ> rfork c {
    bash
}
[root@stay-away nash]# id
uid=0(root) gid=0(root) groups=0(root),65534
[root@stay-away nash]# mount -t proc proc /proc
[root@stay-away nash]#
[root@stay-away nash]# ps aux
USER       PID %CPU %MEM    VSZ   RSS TTY      STAT START   TIME COMMAND
root         1  0.0  0.0  34648  2748 pts/4    Sl   17:32   0:00 -rcd- -addr /tmp/nash.qNQa.sock
root         5  0.0  0.0  16028  3840 pts/4    S    17:32   0:00 /usr/bin/bash
root        23  0.0  0.0  34436  3056 pts/4    R+   17:34   0:00 ps aux
```

Everything except the `rfork` is like a common shell. Rfork will spawn a
new process with the namespace flags and executes the commands inside
the block on this namespace. It has the form:

```sh
rfork <flags> {
    <statements to run inside the container>
}
```

# OK, but how scripts should look like?

See the project [nash-app-example](https://github.com/NeowayLabs/nash-app-example).

# Didn't work?

I've tested in the following environments:

    Linux 4.7-rc7
    Archlinux

    Linux 4.5.5 (amd64)
    Archlinux

    Linux 4.3.3 (amd64)
    Archlinux

    Linux 4.1.13 (amd64)
    Fedora release 23

    Linux 4.1.13 (amd64)
    Debian 8

# Language specification

The specification isn't complete yet, but can be found
[here](https://github.com/NeowayLabs/nash/blob/master/spec.ebnf).
The file `spec_test.go` makes sure it is sane.

# Some Bash comparisons

| Bash | Nash | Description	|
| --- | --- | --- |
| `GOPATH=/home/user/gopath` | `GOPATH="/home/user/gopath"` | Nash enforces quoted strings |
| `GOPATH="$HOME/gopath"` | `GOPATH=$HOME+"/gopath"` | Nash doesn't do string expansion |
| `export PATH=/usr/bin` | `PATH="/usr/bin"`<br>`setenv PATH` | setenv operates only on valid variables |
| `export` | `showenv` | |
| `ls -la` | `ls -la` | Simple commads are identical |
| `ls -la "$GOPATH"` | `ls -la $GOPATH` | Nash variables shouldn't be enclosed in quotes, because it's default behaviour |
| `./worker 2>log.err 1>log.out` | `./worker >[2] log.err >[1] log.out` | Nash redirection works like plan9 rc |
| `./worker 2>&1` | `./worker >[2=1]` | Redirection map only works for standard file descriptors (0,1,2) |

# Security

The PID 1 of every namespace created by `nash` is the same nash binary reading
commands from the parent shell via unix socket. It allows the parent namespace
(the script that creates the namespace) to issue commands inside the child
namespace. In the current implementation the unix socket communication is not
secure yet.

# Concept

Nowadays everyone agrees that a good deploy requires containers, but
why this kind of tools (docker, rkt, etc) and libraries (lxc,
libcontainer, etc) are so bloated and magical?

In the past, the UNIX sysadmin had the complete understanding of the
operating system and the software being deployed. All of the operating
system packages/libraries going to production and the required network
configurations in every machine was maintained by several (sometimes
un-mantainable) scripts. Today we know that this approach have lots of
problems and the container approach is a better alternative. But in the
other end, we're paying a high cost for the lose of control. The
container-technologies in the market are very unsafe and few people are
worrying about. No one knows for hundred percent sure, how the things
really works because after every release it's done differently. On my
view it's getting worse and worse...

Before Linux namespace, BSD Jails, Solaris Zones, and so on, the
sysadmin had to fight the global view of the operating
system. There was only one root mount table, only one view of devices
and processes, and so on. It was a mess. This approach then proved to
be much harder to scale because of the services conflicts (port numbers,
files on disk, resource exhaustion, etc) in the global OS interface.
The container/namespace idea creates an abstraction to the process in
a way that it thinks it's the only process running (not counting init),
it is the root (or no) and then, the filesystem of the container only
has the files required for it (nothing more).

What's missing is a safe and robust shell for natural usage of
namespace/container ideas for everyone (programmers, sysadmins, etc).

Nash is a way for you, that understand the game rules, to make
reliable deploy scripts using the good parts of the container
technologies. If you are a programmer, you can use a good language to
automate the devops instead of relying on lots of different
technologies (docker, rkt, k8s, mesos, terraform, and so on). And you
can create libraries for code-reuse.

It's only a simple shell plus a keyword called `rfork`. Rfork try
to mimic what Plan9 `rfork` does for namespaces, but with linux
limitations in mind.


# Motivation

I needed to create test scripts to be running on different mount
namespaces for testing a file server and various use cases. Using bash
in addition to docker or rkt was not so good for various
reasons. First, docker prior to version 1.10 doesn't support user
namespaces, and then my `make test` would requires root privileges,
but for docker 1.10 user namespace works still requires to it being
enabled in the daemon flags (--userns-remap=?) making more hard to
work on standard CIs (travis, circle, etc)...  Another problem was
that it was hard to maintain a script, that spawn docker containers
inheriting environment variables from parent namespace (or
host). Docker treats the container as a different machine or VM, even
calling the parent namespace as "host". This breaks the namespace
sharing/unsharing idea of processes. What I wanted was a copy of the
missing plan9 'environment namespace' to child namespaces.

# Releasing

To generate a release basically:

* Generate the release on github
* Clone the generated tag
* Run: ``` make release "version=<version>" ```

Where **<version>** must match the version of the git tag.

# Want to contribute?

Open issues and PR :)
The project is in an early stage, be patient because things can change in the future.

> "What I cannot create, I do not understand."
>
> -- Richard Feynman<|MERGE_RESOLUTION|>--- conflicted
+++ resolved
@@ -60,7 +60,6 @@
 set in your environment the **NASHPATH** variable, it will be used to find
 your libraries and the standard library shipped with the language.
 
-<<<<<<< HEAD
 Also add the directory **$NASHPATH/bin** to your **PATH** so you can run
 nash in a more practical way (although not necessary).
 
@@ -84,12 +83,6 @@
 
 ```
 make install
-=======
-```sh
-# Make sure GOPATH/bin is in your PATH
-go get github.com/NeowayLabs/nash/cmd/nash
-go get github.com/NeowayLabs/nash/cmd/nashfmt
->>>>>>> b984a6b4
 ```
 
 ## Getting started
