--- conflicted
+++ resolved
@@ -129,15 +129,9 @@
 	for _, test := range []execTestCase{
 		{
 			desc: "functions have no shared state",
-<<<<<<< HEAD
-			execStr: `fn iter(first, last, func) {
+			code: `fn iter(first, last, func) {
    var sequence <= seq $first $last
    var range <= split($sequence, "\n")
-=======
-			code: `fn iter(first, last, func) {
-   sequence <= seq $first $last
-   range <= split($sequence, "\n")
->>>>>>> d77036ec
    for i in $range {
        $func($i)
    }
