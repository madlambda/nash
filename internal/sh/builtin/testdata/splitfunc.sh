#!/usr/bin/env nash

var word = $ARGS[1]
var sep =$ARGS[2]

fn splitter(char) {
        if $char == $sep {
            return "0"
        }
        return "1"
}

<<<<<<< HEAD
var output <= split($word, $splitter)
=======
output <= split($word, $splitter)
>>>>>>> 51da12b1
for o in $output {
	echo $o
}<|MERGE_RESOLUTION|>--- conflicted
+++ resolved
@@ -1,20 +1,18 @@
 #!/usr/bin/env nash
 
 var word = $ARGS[1]
-var sep =$ARGS[2]
+var sep = $ARGS[2]
 
 fn splitter(char) {
-        if $char == $sep {
-            return "0"
-        }
-        return "1"
+	if $char == $sep {
+		return "0"
+	}
+
+	return "1"
 }
 
-<<<<<<< HEAD
 var output <= split($word, $splitter)
-=======
-output <= split($word, $splitter)
->>>>>>> 51da12b1
+
 for o in $output {
 	echo $o
 }