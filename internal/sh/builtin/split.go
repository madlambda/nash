--- conflicted
+++ resolved
@@ -87,10 +87,6 @@
 }
 
 func splitByFn(content string, splitFunc sh.FnDef) []string {
-<<<<<<< HEAD
-	fn := splitFunc.Build()
-=======
->>>>>>> 51da12b1
 	return strings.FieldsFunc(content, func(r rune) bool {
 		fn := splitFunc.Build()
 		arg := sh.NewStrObj(string(r))
