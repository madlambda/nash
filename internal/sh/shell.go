--- conflicted
+++ resolved
@@ -421,8 +421,8 @@
 		homeEnvVar = "HOMEPATH"
 	}
 	err := shell.Exec(shell.name, fmt.Sprintf(`fn nash_builtin_cd(args...) {
-	    path = ""
-	    l <= len($args)
+	    var path = ""
+	    var l <= len($args)
             if $l == "0" {
                     path = $%s
             } else {
@@ -540,29 +540,17 @@
 	return shell.Exec(path, string(content))
 }
 
-<<<<<<< HEAD
-// setVar tries to set value into variable name. It looks for the variable
-// first in the current scope and then in the parents if not found.
 func (shell *Shell) setvar(name *ast.NameNode, value sh.Obj, where bool) error {
-	finalObj := value
-
-	if name.Index != nil {
-		if list, ok := shell.Getvar(name.Ident, Global); ok {
-			index, err := shell.evalIndex(name.Index)
-
-			if err != nil {
-				return err
-			}
-=======
-func (shell *Shell) setvar(name *ast.NameNode, value sh.Obj) error {
->>>>>>> d77036ec
-
 	if name.Index == nil {
-		shell.Setvar(name.Ident, value)
+		if !shell.Setvar(name.Ident, value, where) {
+			return errors.NewEvalError(shell.filename,
+				name, "Variable '%s' is not initialized. Use 'var %s = <value>'",
+				name, name)
+		}
 		return nil
 	}
 
-	obj, ok := shell.Getvar(name.Ident)
+	obj, ok := shell.Getvar(name.Ident, Global)
 	if !ok {
 		return errors.NewEvalError(shell.filename,
 			name, "Variable %s not found", name.Ident)
@@ -578,12 +566,6 @@
 		return errors.NewEvalError(shell.filename, name, err.Error())
 	}
 
-<<<<<<< HEAD
-	if !shell.Setvar(name.Ident, finalObj, where) {
-		return errors.NewEvalError(shell.filename,
-			name, "Variable '%s' is not initialized. Use 'var %s = <value>'",
-			name, name)
-=======
 	err = col.Set(index, value)
 	if err != nil {
 		return errors.NewEvalError(
@@ -592,7 +574,12 @@
 			"error[%s] setting var",
 			err,
 		)
->>>>>>> d77036ec
+	}
+
+	if !shell.Setvar(name.Ident, obj, where) {
+		return errors.NewEvalError(shell.filename,
+			name, "Variable '%s' is not initialized. Use 'var %s = <value>'",
+			name, name)
 	}
 	return nil
 }
@@ -2362,20 +2349,13 @@
 			inExpr, "error[%s] trying to iterate", err)
 	}
 
-<<<<<<< HEAD
-	objlist := obj.(*sh.ListObj)
-
-	for _, val := range objlist.List() {
-		shell.Setvar(id, val, Local)
-=======
 	for i := 0; i < col.Len(); i++ {
 		val, err := col.Get(i)
 		if err != nil {
 			return nil, errors.NewEvalError(shell.filename,
 				inExpr, "unexpected error[%s] during iteration", err)
 		}
-		shell.Setvar(id, val)
->>>>>>> d77036ec
+		shell.Setvar(id, val, Local)
 
 		objs, err := shell.executeTree(n.Tree(), false)
 
