package sh

import (
	"bytes"
	"fmt"
	"io/ioutil"
	"net"
	"os"
	"os/exec"
	"os/user"
	"path"
	"path/filepath"
	"runtime"
	"strconv"
	"strings"
	"testing"
	"time"

	"github.com/NeowayLabs/nash/sh"
	"github.com/NeowayLabs/nash/tests"
)

type (
	execTestCase struct {
		desc              string
		code              string
		expectedStdout    string
		expectedStderr    string
		expectedErr       string
		expectedPrefixErr string
	}

	fixture struct {
		dir       string
		nashdPath string
	}
)

func init() {

}

<<<<<<< HEAD
func getGopath() string {
	gopath := os.Getenv("GOPATH")
	if gopath == "" {
		usr, err := user.Current()
		if err != nil {
			panic(err)
		}
		if usr.HomeDir == "" {
			panic("Unable to discover GOPATH")
		}
		gopath = path.Join(usr.HomeDir, "go")
	}
	return gopath
}

func setup(t *testing.T) (fixture, func()) {
	gopath := getGopath()
	testDir := filepath.FromSlash(path.Join(gopath, "/src/github.com/NeowayLabs/nash/", "testfiles"))
	nashdPath := filepath.FromSlash(path.Join(gopath, "/src/github.com/NeowayLabs/nash/cmd/nash/nash"))

	if runtime.GOOS == "windows" {
		nashdPath += ".exe"
	}

	if _, err := os.Stat(nashdPath); err != nil {
		panic(fmt.Errorf("Please, run make build before running tests: %s", err.Error()))
	}

	tmpNashPath, err := ioutil.TempDir("", "nashpath")
	if err != nil {
		t.Fatal(err)
	}

	err = os.Setenv("NASHPATH", tmpNashPath)
=======
func setup(t *testing.T) (fixture, func()) {
	err := os.Setenv("NASHPATH", "/tmp/.nash")
>>>>>>> 9c54a0fe
	if err != nil {
		t.Fatal(err)
	}

	return fixture{
			dir:       tests.Testdir,
			nashdPath: tests.Nashcmd,
		}, func() {
			os.RemoveAll(tmpNashPath)
			err := os.Unsetenv("NASHPATH")
			if err != nil {
				t.Fatal(err)
			}
		}
}

func testExecuteFile(t *testing.T, path, expected string) {
	var out bytes.Buffer
	f, teardown := setup(t)
	defer teardown()

	shell, err := NewShell()

	if err != nil {
		t.Error(err)
		return
	}

	shell.SetNashdPath(f.nashdPath)
	shell.SetStdout(&out)

	err = shell.ExecFile(path)

	if err != nil {
		t.Error(err)
		return
	}

	if string(out.Bytes()) != expected {
		t.Errorf("Wrong command output: '%s' != '%s'",
			string(out.Bytes()), expected)
		return
	}
}

func testShellExec(t *testing.T, shell *Shell, testcase execTestCase) {
	t.Helper()

	var bout bytes.Buffer
	var berr bytes.Buffer
	shell.SetStderr(&berr)
	shell.SetStdout(&bout)

	err := shell.Exec(testcase.desc, testcase.code)
	if err != nil {
		if testcase.expectedPrefixErr != "" {
			if !strings.HasPrefix(err.Error(), testcase.expectedPrefixErr) {
				t.Errorf("[%s] Prefix of error differs: Expected prefix '%s' in '%s'",
					testcase.desc,
					testcase.expectedPrefixErr,
					err.Error())
			}
		} else if err.Error() != testcase.expectedErr {
			t.Errorf("[%s] Error differs: Expected '%s' but got '%s'",
				testcase.desc,
				testcase.expectedErr,
				err.Error())
		}
	}

	if testcase.expectedStdout != string(bout.Bytes()) {
		t.Errorf("[%s] Stdout differs: '%s' != '%s'",
			testcase.desc,
			testcase.expectedStdout,
			string(bout.Bytes()))
		return
	}

	if testcase.expectedStderr != string(berr.Bytes()) {
		t.Errorf("[%s] Stderr differs: '%s' != '%s'",
			testcase.desc,
			testcase.expectedStderr,
			string(berr.Bytes()))
		return
	}
	bout.Reset()
	berr.Reset()
}

func testExec(t *testing.T, testcase execTestCase) {

	f, teardown := setup(t)
	defer teardown()

	shell, err := NewShell()
	if err != nil {
		t.Error(err)
		return
	}

	shell.SetNashdPath(f.nashdPath)
	testShellExec(t, shell, testcase)
}

func testInteractiveExec(t *testing.T, testcase execTestCase) {
	t.Helper()

	f, teardown := setup(t)
	defer teardown()

	shell, err := NewShell()

	if err != nil {
		t.Error(err)
		return
	}

	shell.SetNashdPath(f.nashdPath)
	shell.SetInteractive(true)

	testShellExec(t, shell, testcase)
}

func TestInitEnv(t *testing.T) {
	os.Setenv("TEST", "abc=123=")

	shell, err := NewShell()
	if err != nil {
		t.Fatal(err)
	}

	testEnv, ok := shell.Getenv("TEST")
	if !ok {
		t.Fatal("environment TEST not found")
	}
	expectedTestEnv := "abc=123="

	if testEnv.String() != expectedTestEnv {
		t.Fatalf("Expected TEST Env differs: '%s' != '%s'", testEnv, expectedTestEnv)
	}
}

func TestExecuteFile(t *testing.T) {
	type fileTests struct {
		path     string
		expected string
	}
	f, teardown := setup(t)
	defer teardown()

	for _, ftest := range []fileTests{
		{path: "/ex1.sh", expected: "hello world\n"},
	} {
		testExecuteFile(t, f.dir+ftest.path, ftest.expected)
	}
}

func TestExecuteCommand(t *testing.T) {
	echopath, err := exec.LookPath("echo")
	if err != nil {
		t.Fatal(err)
	}

	echodir := filepath.Dir(echopath)

	for _, test := range []execTestCase{
		{
			desc:              "command failed",
			code:              `non-existing-program`,
			expectedStdout:    "",
			expectedStderr:    "",
			expectedPrefixErr: `exec: "non-existing-program": executable file not found in `,
		},
		{
			desc:           "err ignored",
			code:           `-non-existing-program`,
			expectedStdout: "",
			expectedStderr: "",
			expectedErr:    "",
		},
		{
			desc:           "hello world",
			code:           "echo -n hello world",
			expectedStdout: "hello world",
			expectedStderr: "",
			expectedErr:    "",
		},
		{
			desc:           "cmd with concat",
			code:           `echo -n "hello " + "world"`,
			expectedStdout: "hello world",
			expectedStderr: "",
			expectedErr:    "",
		},
		{
			desc: "local command",
			code: fmt.Sprintf(`echodir = "%s"
chdir($echodir)
./echo -n hello
`, strings.Replace(echodir, "\\", "\\\\", -1)),
			expectedStdout: "hello",
			expectedStderr: "",
			expectedErr:    "",
		},
	} {
		testExec(t, test)
	}
}

func TestExecuteAssignment(t *testing.T) {
	for _, test := range []execTestCase{
		{ // wrong assignment
			desc:           "wrong assignment",
			code:           `name=i4k`,
			expectedStdout: "",
			expectedStderr: "",
			expectedErr:    "wrong assignment:1:5: Unexpected token IDENT. Expecting VARIABLE, STRING or (",
		},
		{
			desc: "assignment",
			code: `name="i4k"
                         echo $name`,
			expectedStdout: "i4k\n",
			expectedStderr: "",
			expectedErr:    "",
		},
		{
			desc: "list assignment",
			code: `name=(honda civic)
                         echo -n $name`,
			expectedStdout: "honda civic",
			expectedStderr: "",
			expectedErr:    "",
		},
		{
			desc: "list of lists",
			code: `l = (
		(name Archlinux)
		(arch amd64)
		(kernel 4.7.1)
	)

	echo $l[0]
	echo $l[1]
	echo -n $l[2]`,
			expectedStdout: `name Archlinux
arch amd64
kernel 4.7.1`,
			expectedStderr: "",
			expectedErr:    "",
		},
		{
			desc: "list assignment",
			code: `l = (0 1 2 3)
                         l[0] = "666"
                         echo -n $l`,
			expectedStdout: `666 1 2 3`,
			expectedStderr: "",
			expectedErr:    "",
		},
		{
			desc: "list assignment",
			code: `l = (0 1 2 3)
                         a = "2"
                         l[$a] = "666"
                         echo -n $l`,
			expectedStdout: `0 1 666 3`,
			expectedStderr: "",
			expectedErr:    "",
		},
	} {
		testExec(t, test)
	}
}

func TestExecuteMultipleAssignment(t *testing.T) {
	for _, test := range []execTestCase{
		{
			desc: "multiple assignment",
			code: `_1, _2 = "1", "2"
				echo -n $_1 $_2`,
			expectedStdout: "1 2",
			expectedStderr: "",
			expectedErr:    "",
		},
		{
			desc: "multiple assignment",
			code: `_1, _2, _3 = "1", "2", "3"
				echo -n $_1 $_2 $_3`,
			expectedStdout: "1 2 3",
			expectedStderr: "",
			expectedErr:    "",
		},
		{
			desc: "multiple assignment",
			code: `_1, _2 = (), ()
				echo -n $_1 $_2`,
			expectedStdout: "",
			expectedStderr: "",
			expectedErr:    "",
		},
		{
			desc: "multiple assignment",
			code: `_1, _2 = (1 2 3 4 5), (6 7 8 9 10)
				echo -n $_1 $_2`,
			expectedStdout: "1 2 3 4 5 6 7 8 9 10",
			expectedStderr: "",
			expectedErr:    "",
		},
		{
			desc: "multiple assignment",
			code: `_1, _2, _3, _4, _5, _6, _7, _8, _9, _10 = "1", "2", "3", "4", "5", "6", "7", "8", "9", "10"
				echo -n $_1 $_2 $_3 $_4 $_5 $_6 $_7 $_8 $_9 $_10`,
			expectedStdout: "1 2 3 4 5 6 7 8 9 10",
			expectedStderr: "",
			expectedErr:    "",
		},
		{
			desc: "multiple assignment",
			code: `_1, _2 = (a b c), "d"
				echo -n $_1 $_2`,
			expectedStdout: "a b c d",
			expectedStderr: "",
			expectedErr:    "",
		},
		{
			desc: "multiple assignment",
			code: `fn a() { echo -n "a" }
				  fn b() { echo -n "b" }
				  _a, _b = $a, $b
				  $_a(); $_b()`,
			expectedStdout: "ab",
			expectedStderr: "",
			expectedErr:    "",
		},
	} {
		testExec(t, test)
	}
}

func TestExecuteCmdAssignment(t *testing.T) {
	for _, test := range []execTestCase{
		{
			desc: "cmd assignment",
			code: `name <= echo -n i4k
                         echo -n $name`,
			expectedStdout: "i4k",
			expectedStderr: "",
			expectedErr:    "",
		},
		{
			desc: "list cmd assignment",
			code: `name <= echo "honda civic"
                         echo -n $name`,
			expectedStdout: "honda civic",
			expectedStderr: "",
			expectedErr:    "",
		},
		{
			desc:           "wrong cmd assignment",
			code:           `name <= ""`,
			expectedStdout: "",
			expectedStderr: "",
			expectedErr:    "wrong cmd assignment:1:9: Invalid token STRING. Expected command or function invocation",
		},
		{
			desc: "fn must return value",
			code: `fn e() {}
                         v <= e()`,
			expectedStdout: "",
			expectedStderr: "",
			expectedErr:    "<interactive>:2:25: Functions returns 0 objects, but statement expects 1",
		},
		{
			desc: "list assignment",
			code: `l = (0 1 2 3)
                         l[0] <= echo -n 666
                         echo -n $l`,
			expectedStdout: `666 1 2 3`,
			expectedStderr: "",
			expectedErr:    "",
		},
		{
			desc: "list assignment",
			code: `l = (0 1 2 3)
                         a = "2"
                         l[$a] <= echo -n "666"
                         echo -n $l`,
			expectedStdout: `0 1 666 3`,
			expectedStderr: "",
			expectedErr:    "",
		},
	} {
		testExec(t, test)
	}
}

func TestExecuteCmdMultipleAssignment(t *testing.T) {
	for _, test := range []execTestCase{
		{
			desc: "cmd assignment",
			code: `name, err <= echo -n i4k
                         if $err == "0" {
                             echo -n $name
                         }`,
			expectedStdout: "i4k",
			expectedStderr: "",
			expectedErr:    "",
		},
		{
			desc: "list cmd assignment",
			code: `name, err2 <= echo "honda civic"
                         if $err2 == "0" {
                             echo -n $name
                         }`,
			expectedStdout: "honda civic",
			expectedStderr: "",
			expectedErr:    "",
		},
		{
			desc:           "wrong cmd assignment",
			code:           `name, err <= ""`,
			expectedStdout: "",
			expectedStderr: "",
			expectedErr:    "wrong cmd assignment:1:14: Invalid token STRING. Expected command or function invocation",
		},
		{
			desc: "fn must return value",
			code: `fn e() {}
                         v, err <= e()`,
			expectedStdout: "",
			expectedStderr: "",
			expectedErr:    "<interactive>:2:25: Functions returns 0 objects, but statement expects 2",
		},
		{
			desc: "list assignment",
			code: `l = (0 1 2 3)
                         l[0], err <= echo -n 666
                         if $err == "0" {
                             echo -n $l
                         }`,
			expectedStdout: `666 1 2 3`,
			expectedStderr: "",
			expectedErr:    "",
		},
		{
			desc: "list assignment",
			code: `l = (0 1 2 3)
                         a = "2"
                         l[$a], err <= echo -n "666"
                         if $err == "0" {
                             echo -n $l
                         }`,
			expectedStdout: `0 1 666 3`,
			expectedStderr: "",
			expectedErr:    "",
		},
		{
			desc:           "cmd assignment works with 1 or 2 variables",
			code:           "out, err1, err2 <= echo something",
			expectedStdout: "",
			expectedStderr: "",
			expectedErr:    "<interactive>:1:0: multiple assignment of commands requires two variable names, but got 3",
		},
		{
			desc: "ignore error",
			code: `out, _ <= cat /file-not-found/test >[2=]
					echo -n $out`,
			expectedStdout: "",
			expectedStderr: "",
			expectedErr:    "",
		},
		{
			desc: "exec without '-' and getting status still fails",
			code: `out <= cat /file-not-found/test >[2=]
					echo $out`,
			expectedStdout: "",
			expectedStderr: "",
			expectedErr:    "exit status 1",
		},
		{
			desc: "check status",
			code: `out, status <= cat /file-not-found/test >[2=]
					if $status == "0" {
						echo -n "must fail.. sniff"
					} else if $status == "1" {
						echo -n "it works"
					} else {
						echo -n "unexpected status:" $status
					}
				`,
			expectedStdout: "it works",
			expectedStderr: "",
			expectedErr:    "",
		},
		{
			desc: "multiple return in functions",
			code: `fn fun() {
					return "1", "2"
				}

				a, b <= fun()
				echo -n $a $b`,
			expectedStdout: "1 2",
			expectedStderr: "",
			expectedErr:    "",
		},
	} {
		testExec(t, test)
	}
}

func TestExecuteRedirection(t *testing.T) {
	f, teardown := setup(t)
	defer teardown()

	shell, err := NewShell()

	if err != nil {
		t.Error(err)
		return
	}

	shell.SetNashdPath(f.nashdPath)

	pathobj, err := ioutil.TempFile("", "nash-redir")
	if err != nil {
		t.Fatal(err)
	}
	path := strings.Replace(pathobj.Name(), "\\", "\\\\", -1)
	defer os.Remove(path)

	err = shell.Exec("redirect", fmt.Sprintf(`
        echo -n "hello world" > %s
        `, path))
	if err != nil {
		t.Fatal(err)
	}

	content, err := ioutil.ReadFile(path)
	if err != nil {
		t.Fatal(err)
	}

	if string(content) != "hello world" {
		t.Fatalf("File differ: '%s' != '%s'", string(content), "hello world")
	}

	// Test redirection truncate the file
	err = shell.Exec("redirect", fmt.Sprintf(`
        echo -n "a" > %s
        `, path))
	if err != nil {
		t.Fatal(err)
	}

	content, err = ioutil.ReadFile(path)
	if err != nil {
		t.Fatal(err)
	}

	if string(content) != "a" {
		t.Fatalf("File differ: '%s' != '%s'", string(content), "a")
	}

	// Test redirection to variable
	err = shell.Exec("redirect", `
	location = "`+path+`"
        echo -n "hello world" > $location
        `)

	if err != nil {
		t.Fatal(err)
	}

	content, err = ioutil.ReadFile(path)
	if err != nil {
		t.Error(err)
		return
	}

	if string(content) != "hello world" {
		t.Errorf("File differ: '%s' != '%s'", string(content), "hello world")
		return
	}

	// Test redirection to concat
	err = shell.Exec("redirect", fmt.Sprintf(`
	location = "%s"
a = ".2"
        echo -n "hello world" > $location+$a
        `, path))
	if err != nil {
		t.Fatal(err)
	}
	defer os.Remove(path + ".2")
	content, err = ioutil.ReadFile(path + ".2")
	if err != nil {
		t.Fatal(err)
	}

	if string(content) != "hello world" {
		t.Fatalf("File differ: '%s' != '%s'", string(content), "hello world")
	}
}

func TestExecuteRedirectionMap(t *testing.T) {
	f, teardown := setup(t)
	defer teardown()

	shell, err := NewShell()
	if err != nil {
		t.Error(err)
		return
	}

	shell.SetNashdPath(f.nashdPath)

	tmpfile, err := ioutil.TempFile("", "nash-redir-map")
	if err != nil {
		t.Fatal(err)
	}

	//path := strings.Replace(tmpfile.Name(), "\\", "\\\\", -1)
	defer os.Remove(tmpfile.Name())

	err = shell.Exec("redirect map", fmt.Sprintf(`
        echo -n "hello world" > %s
        `, tmpfile.Name()))
	if err != nil {
		t.Error(err)
		return
	}

	content, err := ioutil.ReadFile(tmpfile.Name())
	if err != nil {
		t.Fatal(err)
	}

	if string(content) != "hello world" {
		t.Fatalf("File differ: '%s' != '%s'", string(content), "hello world")
	}
}

func TestExecuteSetenv(t *testing.T) {
	f, teardown := setup(t)
	defer teardown()

	for _, test := range []execTestCase{
		{
			desc: "test setenv basic",
			code: `setenvtest = "hello"
						 setenv setenvtest
                         ` + f.nashdPath + ` -c "echo $setenvtest"`,
			expectedStdout: "hello\n",
			expectedStderr: "",
			expectedErr:    "",
		},
		{
			desc: "test setenv assignment",
			code: `setenv setenvtest = "hello"
                         ` + f.nashdPath + ` -c "echo $setenvtest"`,
			expectedStdout: "hello\n",
			expectedStderr: "",
			expectedErr:    "",
		},
		{
			desc: "test setenv exec cmd",
			code: `setenv setenvtest <= echo -n "hello"
                         ` + f.nashdPath + ` -c "echo $setenvtest"`,
			expectedStdout: "hello\n",
			expectedStderr: "",
			expectedErr:    "",
		},
		{
			desc:           "test setenv semicolon",
			code:           `setenv a setenv b`,
			expectedStdout: "",
			expectedStderr: "",
			expectedErr:    "test setenv semicolon:1:9: Unexpected token setenv, expected semicolon (;) or EOL",
		},
	} {
		testExec(t, test)
	}
}

func TestExecuteCd(t *testing.T) {
	tmpdir, err := ioutil.TempDir("", "nash-cd")
	if err != nil {
		t.Fatal(err)
	}
	tmpdirEscaped := strings.Replace(tmpdir, "\\", "\\\\", -1)
	homeEnvVar := "HOME"
	if runtime.GOOS == "windows" {
		homeEnvVar = "HOMEPATH"

		// hack to use nash's pwd instead of gnu on windows
		projectDir := getGopath() + "/src/github.com/NeowayLabs/nash"
		pwdDir := projectDir + "/stdbin/pwd"
		path := os.Getenv("Path")
		defer os.Setenv("Path", path)
		os.Setenv("Path", pwdDir+";"+path)
	}

	for _, test := range []execTestCase{
		{
			desc: "test cd 1",
			code: fmt.Sprintf(`cd %s
        pwd`, tmpdir),
			expectedStdout: tmpdir + "\n",
			expectedStderr: "",
			expectedErr:    "",
		},
		{
			desc: "test cd 2",
			code: fmt.Sprintf(`%s = "%s"
        setenv %s
        cd
        pwd`, homeEnvVar, tmpdirEscaped, homeEnvVar),
			expectedStdout: tmpdir + "\n",
			expectedStderr: "",
			expectedErr:    "",
		},
		{
			desc: "test cd into $var",
			code: fmt.Sprintf(`
        var="%s"
        cd $var
        pwd`, tmpdirEscaped),
			expectedStdout: tmpdir + "\n",
			expectedStderr: "",
			expectedErr:    "",
		},
	} {
		t.Run(test.desc, func(t *testing.T) {
			testInteractiveExec(t, test)
		})
	}
}

func TestExecuteImport(t *testing.T) {
	var out bytes.Buffer

	f, teardown := setup(t)
	defer teardown()

	shell, err := NewShell()
	if err != nil {
		t.Fatal(err)
	}

	shell.SetNashdPath(f.nashdPath)
	shell.SetStdout(&out)

	tmpfile, err := ioutil.TempFile("", "nash-import")
	if err != nil {
		t.Fatal(err)
	}

	defer os.Remove(tmpfile.Name())

	_, err = tmpfile.Write([]byte(`TESTE="teste"`))
	if err != nil {
		t.Fatal(err)
	}

	fnameEscaped := strings.Replace(tmpfile.Name(), "\\", "\\\\", -1)

	err = shell.Exec("test import", fmt.Sprintf(`import %s
        echo $TESTE
        `, fnameEscaped))
	if err != nil {
		t.Error(err)
		return
	}

	if strings.TrimSpace(string(out.Bytes())) != "teste" {
		t.Error("Import does not work")
		return
	}
}

func TestExecuteIfEqual(t *testing.T) {
	var out bytes.Buffer

	f, teardown := setup(t)
	defer teardown()

	shell, err := NewShell()

	if err != nil {
		t.Error(err)
		return
	}

	shell.SetNashdPath(f.nashdPath)
	shell.SetStdout(&out)

	err = shell.Exec("test if equal", `
        if "" == "" {
            echo "empty string works"
        }`)

	if err != nil {
		t.Error(err)
		return
	}

	if strings.TrimSpace(string(out.Bytes())) != "empty string works" {
		t.Errorf("Must be empty. '%s' != 'empty string works'", string(out.Bytes()))
		return
	}

	out.Reset()

	err = shell.Exec("test if equal 2", `
        if "i4k" == "_i4k_" {
            echo "do not print"
        }`)

	if err != nil {
		t.Error(err)
		return
	}

	if strings.TrimSpace(string(out.Bytes())) != "" {
		t.Errorf("Error: '%s' != ''", strings.TrimSpace(string(out.Bytes())))
		return
	}
}

func TestExecuteIfElse(t *testing.T) {
	var out bytes.Buffer

	f, teardown := setup(t)
	defer teardown()

	shell, err := NewShell()

	if err != nil {
		t.Error(err)
		return
	}

	shell.SetNashdPath(f.nashdPath)
	shell.SetStdout(&out)

	err = shell.Exec("test if else", `
        if "" == "" {
            echo "if still works"
        } else {
            echo "nop"
        }`)

	if err != nil {
		t.Error(err)
		return
	}

	if strings.TrimSpace(string(out.Bytes())) != "if still works" {
		t.Errorf("'%s' != 'if still works'", strings.TrimSpace(string(out.Bytes())))
		return
	}

	out.Reset()

	err = shell.Exec("test if equal 2", `
        if "i4k" == "_i4k_" {
            echo "do not print"
        } else {
            echo "print this"
        }`)

	if err != nil {
		t.Error(err)
		return
	}

	if strings.TrimSpace(string(out.Bytes())) != "print this" {
		t.Errorf("Error: '%s' != 'print this'", strings.TrimSpace(string(out.Bytes())))
		return
	}
}

func TestExecuteIfElseIf(t *testing.T) {
	var out bytes.Buffer

	f, teardown := setup(t)
	defer teardown()

	shell, err := NewShell()

	if err != nil {
		t.Error(err)
		return
	}

	shell.SetNashdPath(f.nashdPath)
	shell.SetStdout(&out)

	err = shell.Exec("test if else", `
        if "" == "" {
            echo "if still works"
        } else if "bleh" == "bloh" {
            echo "nop"
        }`)

	if err != nil {
		t.Error(err)
		return
	}

	if strings.TrimSpace(string(out.Bytes())) != "if still works" {
		t.Errorf("'%s' != 'if still works'", strings.TrimSpace(string(out.Bytes())))
		return
	}

	out.Reset()

	err = shell.Exec("test if equal 2", `
        if "i4k" == "_i4k_" {
            echo "do not print"
        } else if "a" != "b" {
            echo "print this"
        }`)

	if err != nil {
		t.Error(err)
		return
	}

	if strings.TrimSpace(string(out.Bytes())) != "print this" {
		t.Errorf("Error: '%s' != 'print this'", strings.TrimSpace(string(out.Bytes())))
		return
	}
}

func TestExecuteFnDecl(t *testing.T) {

	f, teardown := setup(t)
	defer teardown()

	shell, err := NewShell()

	if err != nil {
		t.Error(err)
		return
	}

	shell.SetNashdPath(f.nashdPath)

	err = shell.Exec("test fnDecl", `
        fn build(image, debug) {
                ls
        }`)

	if err != nil {
		t.Error(err)
		return
	}
}

func TestExecuteFnInv(t *testing.T) {

	f, teardown := setup(t)
	defer teardown()

	shell, err := NewShell()

	if err != nil {
		t.Error(err)
		return
	}

	shell.SetNashdPath(f.nashdPath)

	var out bytes.Buffer

	shell.SetStdout(&out)

	err = shell.Exec("test fn inv", `
fn getints() {
        return ("1" "2" "3" "4" "5" "6" "7" "8" "9" "0")
}

integers <= getints()
echo -n $integers
`)

	if err != nil {
		t.Error(err)
		return
	}

	if string(out.Bytes()) != "1 2 3 4 5 6 7 8 9 0" {
		t.Errorf("'%s' != '%s'", string(out.Bytes()), "1 2 3 4 5 6 7 8 9 0")
		return
	}

	out.Reset()

	// Test fn scope
	err = shell.Exec("test fn inv", `
OUTSIDE = "some value"

fn getOUTSIDE() {
        return $OUTSIDE
}

val <= getOUTSIDE()
echo -n $val
`)

	if err != nil {
		t.Error(err)
		return
	}

	if string(out.Bytes()) != "some value" {
		t.Errorf("'%s' != '%s'", string(out.Bytes()), "some value")
		return
	}

	err = shell.Exec("test fn inv", `
fn notset() {
        INSIDE = "camshaft"
}

notset()
echo -n $INSIDE
`)

	if err == nil {
		t.Error("Must fail")
		return
	}

	out.Reset()

	// test variables shadow the global ones
	err = shell.Exec("test shadow", `path="AAA"
fn test(path) {
echo -n $path
}
        test("BBB")
`)

	if string(out.Bytes()) != "BBB" {
		t.Errorf("String differs: '%s' != '%s'", string(out.Bytes()), "BBB")
		return
	}

	out.Reset()

	err = shell.Exec("test shadow", `
fn test(path) {
echo -n $path
}

path="AAA"
        test("BBB")
`)

	if string(out.Bytes()) != "BBB" {
		t.Errorf("String differs: '%s' != '%s'", string(out.Bytes()), "BBB")
		return
	}

	out.Reset()
	err = shell.Exec("test fn list arg", `
	ids_luns = ()
	id = "1"
	lun = "lunar"
	ids_luns <= append($ids_luns, ($id $lun))
	print(len($ids_luns))`)
	if err != nil {
		t.Error(err)
		return
	}

	got := string(out.Bytes())
	expected := "1"
	if got != expected {
		t.Fatalf("String differs: '%s' != '%s'", got, expected)
	}

}

func TestFnComposition(t *testing.T) {
	for _, test := range []execTestCase{
		{
			desc: "composition",
			code: `
                fn a(b) { echo -n $b }
                fn b()  { return "hello" }
                a(b())
        `,
			expectedStdout: "hello",
			expectedStderr: "",
			expectedErr:    "",
		},
		{
			desc: "composition",
			code: `
                fn a(b, c) { echo -n $b $c  }
                fn b()     { return "hello" }
                fn c()     { return "world" }
                a(b(), c())
        `,
			expectedStdout: "hello world",
			expectedStderr: "",
			expectedErr:    "",
		},
	} {
		testExec(t, test)
	}
}

func TestExecuteFnInvOthers(t *testing.T) {

	f, teardown := setup(t)
	defer teardown()

	shell, err := NewShell()

	if err != nil {
		t.Error(err)
		return
	}

	shell.SetNashdPath(f.nashdPath)

	var out bytes.Buffer

	shell.SetStdout(&out)

	err = shell.Exec("test fn inv", `
fn _getints() {
        return ("1" "2" "3" "4" "5" "6" "7" "8" "9" "0")
}

fn getints() {
        values <= _getints()

        return $values
}

integers <= getints()
echo -n $integers
`)

	if err != nil {
		t.Error(err)
		return
	}

	if string(out.Bytes()) != "1 2 3 4 5 6 7 8 9 0" {
		t.Errorf("'%s' != '%s'", string(out.Bytes()), "1 2 3 4 5 6 7 8 9 0")
		return
	}
}

func TestNonInteractive(t *testing.T) {

	f, teardown := setup(t)
	defer teardown()

	shell, err := NewShell()

	if err != nil {
		t.Error(err)
		return
	}

	shell.SetNashdPath(f.nashdPath)
	shell.SetInteractive(true)

	testShellExec(t, shell, execTestCase{
		desc: "test bindfn interactive",
		code: `
        fn greeting() {
                echo "Hello"
        }

        bindfn greeting hello`,
	})

	shell.SetInteractive(false)
	shell.filename = "<non-interactive>"

	expectedErr := "<non-interactive>:1:0: " +
		"'hello' is a bind to 'greeting'." +
		" No binds allowed in non-interactive mode."

	testShellExec(t, shell, execTestCase{
		desc:           "test 'binded' function non-interactive",
		code:           `hello`,
		expectedStdout: "",
		expectedStderr: "",
		expectedErr:    expectedErr,
	})

	expectedErr = "<non-interactive>:6:8: 'bindfn' is not allowed in" +
		" non-interactive mode."

	testShellExec(t, shell,
		execTestCase{
			desc: "test bindfn non-interactive",
			code: `
        fn goodbye() {
                echo "Ciao"
        }

        bindfn goodbye ciao`,
			expectedStdout: "",
			expectedStderr: "",
			expectedErr:    expectedErr,
		})
}

func TestExecuteBindFn(t *testing.T) {

	for _, test := range []execTestCase{
		{
			desc: "test bindfn",
			code: `
				fn cd() {
					echo "override builtin cd"
				}

				bindfn cd cd
				cd
			`,
			expectedStdout: "override builtin cd\n",
		},
		{
			desc: "test bindfn vargs",
			code: `
				fn echoargs(args...) {
					for a in $args {
						echo $a
					}
				}

				bindfn echoargs echoargs
				echoargs
				echoargs "a"
				echoargs "b" "c"
			`,
			expectedStdout: "a\nb\nc\n",
		},
		{
			desc: "test empty bindfn vargs len",
			code: `
				fn echoargs(args...) {
					l <= len($args)
					echo $l
				}

				bindfn echoargs echoargs
				echoargs
			`,
			expectedStdout: "0\n",
		},
		{
			desc: "test bindfn args",
			code: `
				fn foo(line) {
					echo $line
				}

				bindfn foo bar
				bar test test
			`,
			expectedErr: "Wrong number of arguments for function foo. Expected 1 but found 2",
		},
	} {
		t.Run(test.desc, func(t *testing.T) {
			testInteractiveExec(t, test)
		})
	}
}

func TestExecutePipe(t *testing.T) {
	var stderr bytes.Buffer
	var stdout bytes.Buffer

	f, teardown := setup(t)
	defer teardown()

	// Case 1
	cmd := exec.Command(f.nashdPath, "-c", `echo hello | tr -d "[:space:]"`)

	cmd.Stderr = &stderr
	cmd.Stdout = &stdout

	err := cmd.Run()

	if err != nil {
		t.Errorf("Unexpected error: %s", err.Error())
	}

	expectedOutput := "hello"
	actualOutput := string(stdout.Bytes())

	if actualOutput != expectedOutput {
		t.Errorf("'%s' != '%s'", actualOutput, expectedOutput)
		return
	}
	stdout.Reset()
	stderr.Reset()

	// Case 2
	cmd = exec.Command(f.nashdPath, "-c", `echo hello | wc -l | tr -d "[:space:]"`)

	cmd.Stderr = &stderr
	cmd.Stdout = &stdout

	err = cmd.Run()

	if err != nil {
		t.Errorf("Unexpected error: %s", err.Error())
	}

	expectedOutput = "1"
	actualOutput = string(stdout.Bytes())

	if actualOutput != expectedOutput {
		t.Errorf("'%s' != '%s'", actualOutput, expectedOutput)
		return
	}
}

func TestExecuteRedirectionPipe(t *testing.T) {
	var stderr bytes.Buffer

	f, teardown := setup(t)
	defer teardown()

	cmd := exec.Command(f.nashdPath, "-c", `cat stuff >[2=] | grep file`)

	cmd.Stderr = &stderr

	err := cmd.Run()

	expectedError := "exit status 1"

	if err != nil {
		if err.Error() != expectedError {
			t.Errorf("Error differs: Expected '%s' but got '%s'",
				expectedError,
				err.Error())
			return
		}
	}

	expectedStdErr := "<interactive>:1:16: exit status 1|success"
	strErr := strings.TrimSpace(string(stderr.Bytes()))

	if strErr != expectedStdErr {
		t.Errorf("Expected stderr to be '%s' but got '%s'",
			expectedStdErr,
			strErr)
		return
	}
}

func testTCPRedirection(t *testing.T, port, command string) {
	message := "hello world"
	done := make(chan error)

	l, err := net.Listen("tcp", port)
	if err != nil {
		t.Fatal(err)
	}
	defer l.Close()

	f, teardown := setup(t)
	defer teardown()

	go func() {
		shell, err := NewShell()
		if err != nil {
			t.Fatal(err)
		}

		shell.SetNashdPath(f.nashdPath)

		err = <-done
		if err != nil {
			return
		}

		done <- shell.Exec("test net redirection", command)
	}()

	done <- nil // synchronize peers
	conn, err := l.Accept()
	if err != nil {
		done <- err
		t.Fatal(err)
	}

	defer conn.Close()
	err = <-done
	if err != nil {
		t.Fatal(err)
	}

	buf, err := ioutil.ReadAll(conn)
	if err != nil {
		t.Fatal(err)
	}

	if msg := string(buf[:]); msg != message {
		t.Fatalf("Unexpected message:\nGot:\t\t%s\nExpected:\t%s\n", msg, message)
	}
}

func TestTCPRedirection(t *testing.T) {
	testTCPRedirection(t, ":4666", `echo -n "hello world" >[1] "tcp://localhost:4666"`)
	testTCPRedirection(t, ":4667", `echo -n "hello world" > "tcp://localhost:4667"`)
}

func TestExecuteUnixRedirection(t *testing.T) {
	if runtime.GOOS == "windows" {
		t.Skip("windows does not support unix socket")
		return
	}
	message := "hello world"

	sockDir, err := ioutil.TempDir("", "nash-tests")
	if err != nil {
		t.Error(err)
		return
	}

	sockFile := sockDir + "/listen.sock"

	defer func() {
		os.Remove(sockFile)
		os.RemoveAll(sockDir)
	}()

	done := make(chan bool)
	writeDone := make(chan bool)

	f, teardown := setup(t)
	defer teardown()

	go func() {
		defer func() {
			writeDone <- true
		}()

		shell, err := NewShell()

		if err != nil {
			t.Error(err)
			return
		}

		shell.SetNashdPath(f.nashdPath)

		<-done

		err = shell.Exec("test net redirection", `echo -n "`+message+`" >[1] "unix://`+sockFile+`"`)

		if err != nil {
			t.Error(err)
			return
		}
	}()

	l, err := net.Listen("unix", sockFile)

	if err != nil {
		t.Error(err)
		return
	}

	defer l.Close()

	go func() {
		conn, err := l.Accept()
		if err != nil {
			return
		}

		defer conn.Close()

		buf, err := ioutil.ReadAll(conn)

		if err != nil {
			t.Fatal(err)
		}

		fmt.Println(string(buf[:]))

		if msg := string(buf[:]); msg != message {
			t.Fatalf("Unexpected message:\nGot:\t\t%s\nExpected:\t%s\n", msg, message)
		}

		return // Done
	}()

	done <- true
	<-writeDone
}

func TestExecuteUDPRedirection(t *testing.T) {
	message := "hello world"

	f, teardown := setup(t)
	defer teardown()

	done := make(chan bool)
	writeDone := make(chan bool)

	go func() {
		defer func() {
			writeDone <- true
		}()

		shell, err := NewShell()

		if err != nil {
			t.Error(err)
			return
		}

		shell.SetNashdPath(f.nashdPath)

		<-done

		err = shell.Exec("test net redirection", `echo -n "`+message+`" >[1] "udp://localhost:6667"`)

		if err != nil {
			t.Error(err)
			return
		}
	}()

	serverAddr, err := net.ResolveUDPAddr("udp", ":6667")

	if err != nil {
		t.Error(err)
		return
	}

	l, err := net.ListenUDP("udp", serverAddr)

	if err != nil {
		t.Fatal(err)
	}

	go func() {
		defer l.Close()

		buf := make([]byte, 1024)

		nb, _, err := l.ReadFromUDP(buf)

		if err != nil {
			t.Error(err)
			return
		}

		received := string(buf[:nb])

		if received != message {
			t.Errorf("Unexpected message:\nGot:\t\t'%s'\nExpected:\t'%s'\n", received, message)
		}
	}()

	time.Sleep(time.Second * 1)

	done <- true
	<-writeDone
}

func TestExecuteReturn(t *testing.T) {
	for _, test := range []execTestCase{
		{
			desc:           "return invalid",
			code:           `return`,
			expectedStdout: "",
			expectedStderr: "",
			expectedErr:    "<interactive>:1:0: Unexpected return outside of function declaration.",
		},
		{
			desc: "test simple return",
			code: `fn test() { return }
test()`,
			expectedStdout: "",
			expectedStderr: "",
			expectedErr:    "",
		},
		{
			desc: "return must finish func evaluation",
			code: `fn test() {
	if "1" == "1" {
		return "1"
	}

	return "0"
}

res <= test()
echo -n $res`,
			expectedStdout: "1",
			expectedStderr: "",
			expectedErr:    "",
		},
		{
			desc: "ret from for",
			code: `fn test() {
	values = (0 1 2 3 4 5 6 7 8 9)

	for i in $values {
		if $i == "5" {
			return $i
		}
	}

	return "0"
}
a <= test()
echo -n $a`,
			expectedStdout: "5",
			expectedStderr: "",
			expectedErr:    "",
		},
		{
			desc: "inf loop ret",
			code: `fn test() {
	for {
		if "1" == "1" {
			return "1"
		}
	}

	# never happen
	return "bleh"
}
a <= test()
echo -n $a`,
			expectedStdout: "1",
			expectedStderr: "",
			expectedErr:    "",
		},
		{
			desc: "test returning funcall",
			code: `fn a() { return "1" }
                         fn b() { return a() }
                         c <= b()
                         echo -n $c`,
			expectedStdout: "1",
			expectedStderr: "",
			expectedErr:    "",
		},
	} {
		testExec(t, test)
	}
}

func TestExecuteFnAsFirstClass(t *testing.T) {

	f, teardown := setup(t)
	defer teardown()

	shell, err := NewShell()

	if err != nil {
		t.Error(err)
		return
	}

	shell.SetNashdPath(f.nashdPath)

	var out bytes.Buffer

	shell.SetStdout(&out)

	err = shell.Exec("test fn by arg", `
        fn printer(val) {
                echo -n $val
        }

        fn success(print, val) {
                $print("[SUCCESS] " + $val)
        }

        success($printer, "Command executed!")
        `)

	if err != nil {
		t.Error(err)
		return
	}

	expected := `[SUCCESS] Command executed!`

	if expected != string(out.Bytes()) {
		t.Errorf("Differs: '%s' != '%s'", expected, string(out.Bytes()))
		return
	}
}

func TestExecuteConcat(t *testing.T) {
	f, teardown := setup(t)
	defer teardown()

	shell, err := NewShell()

	if err != nil {
		t.Error(err)
		return
	}

	shell.SetNashdPath(f.nashdPath)
	shell.Reset()

	var out bytes.Buffer

	shell.SetStdout(&out)

	err = shell.Exec("", `a = "A"
b = "B"
c = $a + $b + "C"
echo -n $c`)

	if err != nil {
		t.Error(err)
		return
	}

	if string(out.Bytes()) != "ABC" {
		t.Errorf("Must be equal. '%s' != '%s'", string(out.Bytes()), "ABC")
		return
	}

	out.Reset()

	err = shell.Exec("concat indexed var", `tag = (Name some)
	echo -n "Key="+$tag[0]+",Value="+$tag[1]`)

	if err != nil {
		t.Error(err)
		return
	}

	expected := "Key=Name,Value=some"

	if expected != string(out.Bytes()) {
		t.Errorf("String differs: '%s' != '%s'", expected, string(out.Bytes()))
		return
	}
}

func TestExecuteFor(t *testing.T) {
	f, teardown := setup(t)
	defer teardown()

	shell, err := NewShell()

	if err != nil {
		t.Error(err)
		return
	}

	shell.SetNashdPath(f.nashdPath)

	var out bytes.Buffer

	shell.SetStdout(&out)

	err = shell.Exec("simple loop", `files = (/etc/passwd /etc/shells)
for f in $files {
        echo $f
        echo "loop"
}`)

	if err != nil {
		t.Error(err)
		return
	}

	expected := `/etc/passwd
loop
/etc/shells
loop`
	value := strings.TrimSpace(string(out.Bytes()))

	if value != expected {
		t.Errorf("String differs: '%s' != '%s'", expected, value)
		return
	}

}

func TestExecuteInfiniteLoop(t *testing.T) {
	f, teardown := setup(t)
	defer teardown()

	shell, err := NewShell()
	if err != nil {
		t.Error(err)
		return
	}

	shell.SetNashdPath(f.nashdPath)

	doneCtrlc := make(chan bool)
	doneLoop := make(chan bool)

	go func() {
		fmt.Printf("Waiting 2 second to abort infinite loop")
		time.Sleep(2 * time.Second)

		err := shell.TriggerCTRLC()
		if err != nil {
			t.Fatal(err)
		}
		doneCtrlc <- true
	}()

	go func() {
		err = shell.Exec("simple loop", `for {
		echo "infinite loop" >[1=]
		sleep 1
}`)
		doneLoop <- true

		if err == nil {
			t.Errorf("Must fail with interrupted error")
			return
		}

		type interrupted interface {
			Interrupted() bool
		}

		if errInterrupted, ok := err.(interrupted); !ok || !errInterrupted.Interrupted() {
			t.Errorf("Loop not interrupted properly")
			return
		}
	}()

	for i := 0; i < 2; i++ {
		select {
		case <-doneCtrlc:
			fmt.Printf("CTRL-C Sent to subshell\n")
		case <-doneLoop:
			fmt.Printf("Loop finished.\n")
		case <-time.After(5 * time.Second):
			t.Errorf("Failed to stop infinite loop")
			return
		}
	}
}

func TestExecuteVariableIndexing(t *testing.T) {
	f, teardown := setup(t)
	defer teardown()

	shell, err := NewShell()
	if err != nil {
		t.Error(err)
		return
	}

	var out bytes.Buffer

	shell.SetNashdPath(f.nashdPath)
	shell.SetStdout(&out)

	err = shell.Exec("indexing", `list = ("1" "2" "3")
        echo -n $list[0]`)
	if err != nil {
		t.Error(err)
		return
	}

	result := strings.TrimSpace(string(out.Bytes()))
	expected := "1"

	if expected != result {
		t.Errorf("Fail: '%s' != '%s'", expected, result)
		return
	}

	out.Reset()

	err = shell.Exec("indexing", `i = "0"
echo -n $list[$i]`)

	if err != nil {
		t.Error(err)
		return
	}

	result = strings.TrimSpace(string(out.Bytes()))
	expected = "1"

	if expected != result {
		t.Errorf("Fail: '%s' != '%s'", expected, result)
		return
	}

	out.Reset()

	err = shell.Exec("indexing", `tmp <= seq 0 2
seq <= split($tmp, "\n")

for i in $seq {
    echo -n $list[$i]
}`)
	if err != nil {
		t.Error(err)
		return
	}

	result = strings.TrimSpace(string(out.Bytes()))
	expected = "123"

	if expected != result {
		t.Errorf("Fail: '%s' != '%s'", expected, result)
		return
	}

	out.Reset()

	err = shell.Exec("indexing", `echo -n $list[5]`)
	if err == nil {
		t.Error("Must fail. Out of bounds")
		return
	}

	out.Reset()

	err = shell.Exec("indexing", `a = ("0")
echo -n $list[$a[0]]`)
	if err != nil {
		t.Error(err)
		return
	}

	result = strings.TrimSpace(string(out.Bytes()))
	expected = "1"

	if expected != result {
		t.Errorf("Fail: '%s' != '%s'", expected, result)
		return
	}
}

func TestExecuteSubShellDoesNotOverwriteparentEnv(t *testing.T) {
	shell, err := NewShell()

	if err != nil {
		t.Error(err)
		return
	}

	err = shell.Exec("set env", `setenv SHELL = "bleh"`)

	if err != nil {
		t.Error(err)
		return
	}

	var out bytes.Buffer
	shell.SetStdout(&out)

	err = shell.Exec("set env from fn", `fn test() {
        # test() should not call the setup func in Nash
}

test()

echo -n $SHELL`)

	if err != nil {
		t.Error(err)
		return
	}

	if string(out.Bytes()) != "bleh" {
		t.Errorf("Differ: '%s' != '%s'", "bleh", string(out.Bytes()))
		return
	}
}

func TestExecuteInterruptDoesNotCancelLoop(t *testing.T) {
	shell, err := NewShell()

	if err != nil {
		t.Error(err)
		return
	}

	shell.TriggerCTRLC()

	time.Sleep(time.Second * 1)

	err = shell.Exec("interrupting loop", `seq = (1 2 3 4 5)
for i in $seq {}`)

	if err != nil {
		t.Error(err)
		return
	}
}

func TestExecuteErrorSuppressionAll(t *testing.T) {
	shell, err := NewShell()

	if err != nil {
		t.Error(err)
		return
	}

	err = shell.Exec("-input-", `-command-not-exists`)
	if err != nil {
		t.Errorf("Expected to not fail...: %s", err.Error())
		return
	}

	scode, ok := shell.Getvar("status")
	if !ok || scode.Type() != sh.StringType || scode.String() != strconv.Itoa(ENotFound) {
		t.Errorf("Invalid status code %s", scode.String())
		return
	}

	err = shell.Exec("-input-", `echo works >[1=]`)
	if err != nil {
		t.Error(err)
		return
	}

	scode, ok = shell.Getvar("status")
	if !ok || scode.Type() != sh.StringType || scode.String() != "0" {
		t.Errorf("Invalid status code %s", scode)
		return
	}

	err = shell.Exec("-input-", `echo works | cmd-does-not-exists`)
	if err == nil {
		t.Errorf("Must fail")
		return
	}

	expectedError := `<interactive>:1:11: not started|exec: "cmd-does-not-exists": executable file not found in`

	if !strings.HasPrefix(err.Error(), expectedError) {
		t.Errorf("Unexpected error: %s", err.Error())
		return
	}

	scode, ok = shell.Getvar("status")
	if !ok || scode.Type() != sh.StringType || scode.String() != "255|127" {
		t.Errorf("Invalid status code %s", scode)
		return
	}
}

func TestExecuteGracefullyError(t *testing.T) {
	shell, err := NewShell()

	if err != nil {
		t.Error(err)
		return
	}

	err = shell.Exec("someinput.sh", "(")
	if err == nil {
		t.Errorf("Must fail...")
		return
	}

	expectErr := "someinput.sh:1:1: Multi-line command not finished. Found EOF but expect ')'"

	if err.Error() != expectErr {
		t.Errorf("Expect error: %s, but got: %s", expectErr, err.Error())
		return
	}

	err = shell.Exec("input", "echo(")
	if err == nil {
		t.Errorf("Must fail...")
		return
	}

	if err.Error() != "input:1:5: Unexpected token EOF. Expecting STRING, VARIABLE or )" {
		t.Errorf("Unexpected error: %s", err.Error())
		return
	}

}

func TestExecuteMultilineCmd(t *testing.T) {
	shell, err := NewShell()

	if err != nil {
		t.Error(err)
		return
	}

	var out bytes.Buffer

	shell.SetStdout(&out)

	err = shell.Exec("test", `(echo -n
		hello
		world)`)

	if err != nil {
		t.Error(err)
		return
	}

	expected := "hello world"

	if expected != string(out.Bytes()) {
		t.Errorf("Expected '%s' but got '%s'", expected, string(out.Bytes()))
		return
	}

	out.Reset()

	err = shell.Exec("test", `(
                echo -n 1 2 3 4 5 6 7 8 9 10
                        11 12 13 14 15 16 17 18 19 20
                )`)

	if err != nil {
		t.Error(err)
		return
	}

	expected = "1 2 3 4 5 6 7 8 9 10 11 12 13 14 15 16 17 18 19 20"

	if expected != string(out.Bytes()) {
		t.Errorf("Expected '%s' but got '%s'", expected, string(out.Bytes()))
		return
	}
}

func TestExecuteMultilineCmdAssign(t *testing.T) {
	shell, err := NewShell()

	if err != nil {
		t.Error(err)
		return
	}

	var out bytes.Buffer

	shell.SetStdout(&out)

	err = shell.Exec("test", `val <= (echo -n
		hello
		world)

	echo -n $val`)

	if err != nil {
		t.Error(err)
		return
	}

	expected := "hello world"

	if expected != string(out.Bytes()) {
		t.Errorf("Expected '%s' but got '%s'", expected, string(out.Bytes()))
		return
	}

	out.Reset()

	err = shell.Exec("test", `val <= (
                echo -n 1 2 3 4 5 6 7 8 9 10
                        11 12 13 14 15 16 17 18 19 20
                )
		echo -n $val`)

	if err != nil {
		t.Error(err)
		return
	}

	expected = "1 2 3 4 5 6 7 8 9 10 11 12 13 14 15 16 17 18 19 20"

	if expected != string(out.Bytes()) {
		t.Errorf("Expected '%s' but got '%s'", expected, string(out.Bytes()))
		return
	}
}

func TestExecuteMultiReturnUnfinished(t *testing.T) {
	shell, err := NewShell()

	if err != nil {
		t.Error(err)
		return
	}

	err = shell.Exec("test", "(")

	if err == nil {
		t.Errorf("Must fail... Must return an unfinished paren error")
		return
	}

	type unfinished interface {
		Unfinished() bool
	}

	if e, ok := err.(unfinished); !ok || !e.Unfinished() {
		t.Errorf("Must fail with unfinished paren error. Got %s", err.Error())
		return
	}

	err = shell.Exec("test", `(
echo`)

	if err == nil {
		t.Errorf("Must fail... Must return an unfinished paren error")
		return
	}

	if e, ok := err.(unfinished); !ok || !e.Unfinished() {
		t.Errorf("Must fail with unfinished paren error. Got %s", err.Error())
		return
	}

	err = shell.Exec("test", `(
echo hello
world`)

	if err == nil {
		t.Errorf("Must fail... Must return an unfinished paren error")
		return
	}

	if e, ok := err.(unfinished); !ok || !e.Unfinished() {
		t.Errorf("Must fail with unfinished paren error. Got %s", err.Error())
		return
	}
}

func TestExecuteVariadicFn(t *testing.T) {
	for _, test := range []execTestCase{
		{
			desc: "println",
			code: `fn println(fmt, arg...) {
	print($fmt+"\n", $arg...)
}
println("%s %s", "test", "test")`,
			expectedStdout: "test test\n",
			expectedStderr: "",
			expectedErr:    "",
		},
		{
			desc: "lots of args",
			code: `fn println(fmt, arg...) {
	print($fmt+"\n", $arg...)
}
println("%s%s%s%s%s%s%s%s%s%s", "1", "2", "3", "4", "5", "6", "7", "8", "9", "10")`,
			expectedStdout: "12345678910\n",
			expectedStderr: "",
			expectedErr:    "",
		},
		{
			desc: "passing list to var arg fn",
			code: `fn puts(arg...) { for a in $arg { echo $a } }
				a = ("1" "2" "3" "4" "5")
				puts($a...)`,
			expectedErr:    "",
			expectedStdout: "1\n2\n3\n4\n5\n",
			expectedStderr: "",
		},
		{
			desc: "passing empty list to var arg fn",
			code: `fn puts(arg...) { for a in $arg { echo $a } }
				a = ()
				puts($a...)`,
			expectedErr:    "",
			expectedStdout: "",
			expectedStderr: "",
		},
		{
			desc: "... expansion",
			code: `args = ("plan9" "from" "outer" "space")
print("%s %s %s %s", $args...)`,
			expectedStdout: "plan9 from outer space",
		},
		{
			desc:           "literal ... expansion",
			code:           `print("%s:%s:%s", ("a" "b" "c")...)`,
			expectedStdout: "a:b:c",
		},
		{
			desc:        "varargs only as last argument",
			code:        `fn println(arg..., fmt) {}`,
			expectedErr: "<interactive>:1:11: Vararg 'arg...' isn't the last argument",
		},
		{
			desc: "variadic argument are optional",
			code: `fn println(b...) {
	for v in $b {
		print($v)
	}
	print("\n")
}
println()`,
			expectedStdout: "\n",
		},
		{
			desc: "the first argument isn't optional",
			code: `fn a(b, c...) {
    print($b, $c...)
}
a("test")`,
			expectedStdout: "test",
		},
		{
			desc: "the first argument isn't optional",
			code: `fn a(b, c...) {
    print($b, $c...)
}
a()`,
			expectedErr: "<interactive>:4:0: Wrong number of arguments for function a. Expected at least 1 arguments but found 0",
		},
	} {
		testExec(t, test)
	}
}<|MERGE_RESOLUTION|>--- conflicted
+++ resolved
@@ -1,2420 +1,2386 @@
-package sh
-
-import (
-	"bytes"
-	"fmt"
-	"io/ioutil"
-	"net"
-	"os"
-	"os/exec"
-	"os/user"
-	"path"
-	"path/filepath"
-	"runtime"
-	"strconv"
-	"strings"
-	"testing"
-	"time"
-
-	"github.com/NeowayLabs/nash/sh"
-	"github.com/NeowayLabs/nash/tests"
-)
-
-type (
-	execTestCase struct {
-		desc              string
-		code              string
-		expectedStdout    string
-		expectedStderr    string
-		expectedErr       string
-		expectedPrefixErr string
-	}
-
-	fixture struct {
-		dir       string
-		nashdPath string
-	}
-)
-
-func init() {
-
-}
-
-<<<<<<< HEAD
-func getGopath() string {
-	gopath := os.Getenv("GOPATH")
-	if gopath == "" {
-		usr, err := user.Current()
-		if err != nil {
-			panic(err)
-		}
-		if usr.HomeDir == "" {
-			panic("Unable to discover GOPATH")
-		}
-		gopath = path.Join(usr.HomeDir, "go")
-	}
-	return gopath
-}
-
-func setup(t *testing.T) (fixture, func()) {
-	gopath := getGopath()
-	testDir := filepath.FromSlash(path.Join(gopath, "/src/github.com/NeowayLabs/nash/", "testfiles"))
-	nashdPath := filepath.FromSlash(path.Join(gopath, "/src/github.com/NeowayLabs/nash/cmd/nash/nash"))
-
-	if runtime.GOOS == "windows" {
-		nashdPath += ".exe"
-	}
-
-	if _, err := os.Stat(nashdPath); err != nil {
-		panic(fmt.Errorf("Please, run make build before running tests: %s", err.Error()))
-	}
-
-	tmpNashPath, err := ioutil.TempDir("", "nashpath")
-	if err != nil {
-		t.Fatal(err)
-	}
-
-	err = os.Setenv("NASHPATH", tmpNashPath)
-=======
-func setup(t *testing.T) (fixture, func()) {
-	err := os.Setenv("NASHPATH", "/tmp/.nash")
->>>>>>> 9c54a0fe
-	if err != nil {
-		t.Fatal(err)
-	}
-
-	return fixture{
-			dir:       tests.Testdir,
-			nashdPath: tests.Nashcmd,
-		}, func() {
-			os.RemoveAll(tmpNashPath)
-			err := os.Unsetenv("NASHPATH")
-			if err != nil {
-				t.Fatal(err)
-			}
-		}
-}
-
-func testExecuteFile(t *testing.T, path, expected string) {
-	var out bytes.Buffer
-	f, teardown := setup(t)
-	defer teardown()
-
-	shell, err := NewShell()
-
-	if err != nil {
-		t.Error(err)
-		return
-	}
-
-	shell.SetNashdPath(f.nashdPath)
-	shell.SetStdout(&out)
-
-	err = shell.ExecFile(path)
-
-	if err != nil {
-		t.Error(err)
-		return
-	}
-
-	if string(out.Bytes()) != expected {
-		t.Errorf("Wrong command output: '%s' != '%s'",
-			string(out.Bytes()), expected)
-		return
-	}
-}
-
-func testShellExec(t *testing.T, shell *Shell, testcase execTestCase) {
-	t.Helper()
-
-	var bout bytes.Buffer
-	var berr bytes.Buffer
-	shell.SetStderr(&berr)
-	shell.SetStdout(&bout)
-
-	err := shell.Exec(testcase.desc, testcase.code)
-	if err != nil {
-		if testcase.expectedPrefixErr != "" {
-			if !strings.HasPrefix(err.Error(), testcase.expectedPrefixErr) {
-				t.Errorf("[%s] Prefix of error differs: Expected prefix '%s' in '%s'",
-					testcase.desc,
-					testcase.expectedPrefixErr,
-					err.Error())
-			}
-		} else if err.Error() != testcase.expectedErr {
-			t.Errorf("[%s] Error differs: Expected '%s' but got '%s'",
-				testcase.desc,
-				testcase.expectedErr,
-				err.Error())
-		}
-	}
-
-	if testcase.expectedStdout != string(bout.Bytes()) {
-		t.Errorf("[%s] Stdout differs: '%s' != '%s'",
-			testcase.desc,
-			testcase.expectedStdout,
-			string(bout.Bytes()))
-		return
-	}
-
-	if testcase.expectedStderr != string(berr.Bytes()) {
-		t.Errorf("[%s] Stderr differs: '%s' != '%s'",
-			testcase.desc,
-			testcase.expectedStderr,
-			string(berr.Bytes()))
-		return
-	}
-	bout.Reset()
-	berr.Reset()
-}
-
-func testExec(t *testing.T, testcase execTestCase) {
-
-	f, teardown := setup(t)
-	defer teardown()
-
-	shell, err := NewShell()
-	if err != nil {
-		t.Error(err)
-		return
-	}
-
-	shell.SetNashdPath(f.nashdPath)
-	testShellExec(t, shell, testcase)
-}
-
-func testInteractiveExec(t *testing.T, testcase execTestCase) {
-	t.Helper()
-
-	f, teardown := setup(t)
-	defer teardown()
-
-	shell, err := NewShell()
-
-	if err != nil {
-		t.Error(err)
-		return
-	}
-
-	shell.SetNashdPath(f.nashdPath)
-	shell.SetInteractive(true)
-
-	testShellExec(t, shell, testcase)
-}
-
-func TestInitEnv(t *testing.T) {
-	os.Setenv("TEST", "abc=123=")
-
-	shell, err := NewShell()
-	if err != nil {
-		t.Fatal(err)
-	}
-
-	testEnv, ok := shell.Getenv("TEST")
-	if !ok {
-		t.Fatal("environment TEST not found")
-	}
-	expectedTestEnv := "abc=123="
-
-	if testEnv.String() != expectedTestEnv {
-		t.Fatalf("Expected TEST Env differs: '%s' != '%s'", testEnv, expectedTestEnv)
-	}
-}
-
-func TestExecuteFile(t *testing.T) {
-	type fileTests struct {
-		path     string
-		expected string
-	}
-	f, teardown := setup(t)
-	defer teardown()
-
-	for _, ftest := range []fileTests{
-		{path: "/ex1.sh", expected: "hello world\n"},
-	} {
-		testExecuteFile(t, f.dir+ftest.path, ftest.expected)
-	}
-}
-
-func TestExecuteCommand(t *testing.T) {
-	echopath, err := exec.LookPath("echo")
-	if err != nil {
-		t.Fatal(err)
-	}
-
-	echodir := filepath.Dir(echopath)
-
-	for _, test := range []execTestCase{
-		{
-			desc:              "command failed",
-			code:              `non-existing-program`,
-			expectedStdout:    "",
-			expectedStderr:    "",
-			expectedPrefixErr: `exec: "non-existing-program": executable file not found in `,
-		},
-		{
-			desc:           "err ignored",
-			code:           `-non-existing-program`,
-			expectedStdout: "",
-			expectedStderr: "",
-			expectedErr:    "",
-		},
-		{
-			desc:           "hello world",
-			code:           "echo -n hello world",
-			expectedStdout: "hello world",
-			expectedStderr: "",
-			expectedErr:    "",
-		},
-		{
-			desc:           "cmd with concat",
-			code:           `echo -n "hello " + "world"`,
-			expectedStdout: "hello world",
-			expectedStderr: "",
-			expectedErr:    "",
-		},
-		{
-			desc: "local command",
-			code: fmt.Sprintf(`echodir = "%s"
-chdir($echodir)
-./echo -n hello
-`, strings.Replace(echodir, "\\", "\\\\", -1)),
-			expectedStdout: "hello",
-			expectedStderr: "",
-			expectedErr:    "",
-		},
-	} {
-		testExec(t, test)
-	}
-}
-
-func TestExecuteAssignment(t *testing.T) {
-	for _, test := range []execTestCase{
-		{ // wrong assignment
-			desc:           "wrong assignment",
-			code:           `name=i4k`,
-			expectedStdout: "",
-			expectedStderr: "",
-			expectedErr:    "wrong assignment:1:5: Unexpected token IDENT. Expecting VARIABLE, STRING or (",
-		},
-		{
-			desc: "assignment",
-			code: `name="i4k"
-                         echo $name`,
-			expectedStdout: "i4k\n",
-			expectedStderr: "",
-			expectedErr:    "",
-		},
-		{
-			desc: "list assignment",
-			code: `name=(honda civic)
-                         echo -n $name`,
-			expectedStdout: "honda civic",
-			expectedStderr: "",
-			expectedErr:    "",
-		},
-		{
-			desc: "list of lists",
-			code: `l = (
-		(name Archlinux)
-		(arch amd64)
-		(kernel 4.7.1)
-	)
-
-	echo $l[0]
-	echo $l[1]
-	echo -n $l[2]`,
-			expectedStdout: `name Archlinux
-arch amd64
-kernel 4.7.1`,
-			expectedStderr: "",
-			expectedErr:    "",
-		},
-		{
-			desc: "list assignment",
-			code: `l = (0 1 2 3)
-                         l[0] = "666"
-                         echo -n $l`,
-			expectedStdout: `666 1 2 3`,
-			expectedStderr: "",
-			expectedErr:    "",
-		},
-		{
-			desc: "list assignment",
-			code: `l = (0 1 2 3)
-                         a = "2"
-                         l[$a] = "666"
-                         echo -n $l`,
-			expectedStdout: `0 1 666 3`,
-			expectedStderr: "",
-			expectedErr:    "",
-		},
-	} {
-		testExec(t, test)
-	}
-}
-
-func TestExecuteMultipleAssignment(t *testing.T) {
-	for _, test := range []execTestCase{
-		{
-			desc: "multiple assignment",
-			code: `_1, _2 = "1", "2"
-				echo -n $_1 $_2`,
-			expectedStdout: "1 2",
-			expectedStderr: "",
-			expectedErr:    "",
-		},
-		{
-			desc: "multiple assignment",
-			code: `_1, _2, _3 = "1", "2", "3"
-				echo -n $_1 $_2 $_3`,
-			expectedStdout: "1 2 3",
-			expectedStderr: "",
-			expectedErr:    "",
-		},
-		{
-			desc: "multiple assignment",
-			code: `_1, _2 = (), ()
-				echo -n $_1 $_2`,
-			expectedStdout: "",
-			expectedStderr: "",
-			expectedErr:    "",
-		},
-		{
-			desc: "multiple assignment",
-			code: `_1, _2 = (1 2 3 4 5), (6 7 8 9 10)
-				echo -n $_1 $_2`,
-			expectedStdout: "1 2 3 4 5 6 7 8 9 10",
-			expectedStderr: "",
-			expectedErr:    "",
-		},
-		{
-			desc: "multiple assignment",
-			code: `_1, _2, _3, _4, _5, _6, _7, _8, _9, _10 = "1", "2", "3", "4", "5", "6", "7", "8", "9", "10"
-				echo -n $_1 $_2 $_3 $_4 $_5 $_6 $_7 $_8 $_9 $_10`,
-			expectedStdout: "1 2 3 4 5 6 7 8 9 10",
-			expectedStderr: "",
-			expectedErr:    "",
-		},
-		{
-			desc: "multiple assignment",
-			code: `_1, _2 = (a b c), "d"
-				echo -n $_1 $_2`,
-			expectedStdout: "a b c d",
-			expectedStderr: "",
-			expectedErr:    "",
-		},
-		{
-			desc: "multiple assignment",
-			code: `fn a() { echo -n "a" }
-				  fn b() { echo -n "b" }
-				  _a, _b = $a, $b
-				  $_a(); $_b()`,
-			expectedStdout: "ab",
-			expectedStderr: "",
-			expectedErr:    "",
-		},
-	} {
-		testExec(t, test)
-	}
-}
-
-func TestExecuteCmdAssignment(t *testing.T) {
-	for _, test := range []execTestCase{
-		{
-			desc: "cmd assignment",
-			code: `name <= echo -n i4k
-                         echo -n $name`,
-			expectedStdout: "i4k",
-			expectedStderr: "",
-			expectedErr:    "",
-		},
-		{
-			desc: "list cmd assignment",
-			code: `name <= echo "honda civic"
-                         echo -n $name`,
-			expectedStdout: "honda civic",
-			expectedStderr: "",
-			expectedErr:    "",
-		},
-		{
-			desc:           "wrong cmd assignment",
-			code:           `name <= ""`,
-			expectedStdout: "",
-			expectedStderr: "",
-			expectedErr:    "wrong cmd assignment:1:9: Invalid token STRING. Expected command or function invocation",
-		},
-		{
-			desc: "fn must return value",
-			code: `fn e() {}
-                         v <= e()`,
-			expectedStdout: "",
-			expectedStderr: "",
-			expectedErr:    "<interactive>:2:25: Functions returns 0 objects, but statement expects 1",
-		},
-		{
-			desc: "list assignment",
-			code: `l = (0 1 2 3)
-                         l[0] <= echo -n 666
-                         echo -n $l`,
-			expectedStdout: `666 1 2 3`,
-			expectedStderr: "",
-			expectedErr:    "",
-		},
-		{
-			desc: "list assignment",
-			code: `l = (0 1 2 3)
-                         a = "2"
-                         l[$a] <= echo -n "666"
-                         echo -n $l`,
-			expectedStdout: `0 1 666 3`,
-			expectedStderr: "",
-			expectedErr:    "",
-		},
-	} {
-		testExec(t, test)
-	}
-}
-
-func TestExecuteCmdMultipleAssignment(t *testing.T) {
-	for _, test := range []execTestCase{
-		{
-			desc: "cmd assignment",
-			code: `name, err <= echo -n i4k
-                         if $err == "0" {
-                             echo -n $name
-                         }`,
-			expectedStdout: "i4k",
-			expectedStderr: "",
-			expectedErr:    "",
-		},
-		{
-			desc: "list cmd assignment",
-			code: `name, err2 <= echo "honda civic"
-                         if $err2 == "0" {
-                             echo -n $name
-                         }`,
-			expectedStdout: "honda civic",
-			expectedStderr: "",
-			expectedErr:    "",
-		},
-		{
-			desc:           "wrong cmd assignment",
-			code:           `name, err <= ""`,
-			expectedStdout: "",
-			expectedStderr: "",
-			expectedErr:    "wrong cmd assignment:1:14: Invalid token STRING. Expected command or function invocation",
-		},
-		{
-			desc: "fn must return value",
-			code: `fn e() {}
-                         v, err <= e()`,
-			expectedStdout: "",
-			expectedStderr: "",
-			expectedErr:    "<interactive>:2:25: Functions returns 0 objects, but statement expects 2",
-		},
-		{
-			desc: "list assignment",
-			code: `l = (0 1 2 3)
-                         l[0], err <= echo -n 666
-                         if $err == "0" {
-                             echo -n $l
-                         }`,
-			expectedStdout: `666 1 2 3`,
-			expectedStderr: "",
-			expectedErr:    "",
-		},
-		{
-			desc: "list assignment",
-			code: `l = (0 1 2 3)
-                         a = "2"
-                         l[$a], err <= echo -n "666"
-                         if $err == "0" {
-                             echo -n $l
-                         }`,
-			expectedStdout: `0 1 666 3`,
-			expectedStderr: "",
-			expectedErr:    "",
-		},
-		{
-			desc:           "cmd assignment works with 1 or 2 variables",
-			code:           "out, err1, err2 <= echo something",
-			expectedStdout: "",
-			expectedStderr: "",
-			expectedErr:    "<interactive>:1:0: multiple assignment of commands requires two variable names, but got 3",
-		},
-		{
-			desc: "ignore error",
-			code: `out, _ <= cat /file-not-found/test >[2=]
-					echo -n $out`,
-			expectedStdout: "",
-			expectedStderr: "",
-			expectedErr:    "",
-		},
-		{
-			desc: "exec without '-' and getting status still fails",
-			code: `out <= cat /file-not-found/test >[2=]
-					echo $out`,
-			expectedStdout: "",
-			expectedStderr: "",
-			expectedErr:    "exit status 1",
-		},
-		{
-			desc: "check status",
-			code: `out, status <= cat /file-not-found/test >[2=]
-					if $status == "0" {
-						echo -n "must fail.. sniff"
-					} else if $status == "1" {
-						echo -n "it works"
-					} else {
-						echo -n "unexpected status:" $status
-					}
-				`,
-			expectedStdout: "it works",
-			expectedStderr: "",
-			expectedErr:    "",
-		},
-		{
-			desc: "multiple return in functions",
-			code: `fn fun() {
-					return "1", "2"
-				}
-
-				a, b <= fun()
-				echo -n $a $b`,
-			expectedStdout: "1 2",
-			expectedStderr: "",
-			expectedErr:    "",
-		},
-	} {
-		testExec(t, test)
-	}
-}
-
-func TestExecuteRedirection(t *testing.T) {
-	f, teardown := setup(t)
-	defer teardown()
-
-	shell, err := NewShell()
-
-	if err != nil {
-		t.Error(err)
-		return
-	}
-
-	shell.SetNashdPath(f.nashdPath)
-
-	pathobj, err := ioutil.TempFile("", "nash-redir")
-	if err != nil {
-		t.Fatal(err)
-	}
-	path := strings.Replace(pathobj.Name(), "\\", "\\\\", -1)
-	defer os.Remove(path)
-
-	err = shell.Exec("redirect", fmt.Sprintf(`
-        echo -n "hello world" > %s
-        `, path))
-	if err != nil {
-		t.Fatal(err)
-	}
-
-	content, err := ioutil.ReadFile(path)
-	if err != nil {
-		t.Fatal(err)
-	}
-
-	if string(content) != "hello world" {
-		t.Fatalf("File differ: '%s' != '%s'", string(content), "hello world")
-	}
-
-	// Test redirection truncate the file
-	err = shell.Exec("redirect", fmt.Sprintf(`
-        echo -n "a" > %s
-        `, path))
-	if err != nil {
-		t.Fatal(err)
-	}
-
-	content, err = ioutil.ReadFile(path)
-	if err != nil {
-		t.Fatal(err)
-	}
-
-	if string(content) != "a" {
-		t.Fatalf("File differ: '%s' != '%s'", string(content), "a")
-	}
-
-	// Test redirection to variable
-	err = shell.Exec("redirect", `
-	location = "`+path+`"
-        echo -n "hello world" > $location
-        `)
-
-	if err != nil {
-		t.Fatal(err)
-	}
-
-	content, err = ioutil.ReadFile(path)
-	if err != nil {
-		t.Error(err)
-		return
-	}
-
-	if string(content) != "hello world" {
-		t.Errorf("File differ: '%s' != '%s'", string(content), "hello world")
-		return
-	}
-
-	// Test redirection to concat
-	err = shell.Exec("redirect", fmt.Sprintf(`
-	location = "%s"
-a = ".2"
-        echo -n "hello world" > $location+$a
-        `, path))
-	if err != nil {
-		t.Fatal(err)
-	}
-	defer os.Remove(path + ".2")
-	content, err = ioutil.ReadFile(path + ".2")
-	if err != nil {
-		t.Fatal(err)
-	}
-
-	if string(content) != "hello world" {
-		t.Fatalf("File differ: '%s' != '%s'", string(content), "hello world")
-	}
-}
-
-func TestExecuteRedirectionMap(t *testing.T) {
-	f, teardown := setup(t)
-	defer teardown()
-
-	shell, err := NewShell()
-	if err != nil {
-		t.Error(err)
-		return
-	}
-
-	shell.SetNashdPath(f.nashdPath)
-
-	tmpfile, err := ioutil.TempFile("", "nash-redir-map")
-	if err != nil {
-		t.Fatal(err)
-	}
-
-	//path := strings.Replace(tmpfile.Name(), "\\", "\\\\", -1)
-	defer os.Remove(tmpfile.Name())
-
-	err = shell.Exec("redirect map", fmt.Sprintf(`
-        echo -n "hello world" > %s
-        `, tmpfile.Name()))
-	if err != nil {
-		t.Error(err)
-		return
-	}
-
-	content, err := ioutil.ReadFile(tmpfile.Name())
-	if err != nil {
-		t.Fatal(err)
-	}
-
-	if string(content) != "hello world" {
-		t.Fatalf("File differ: '%s' != '%s'", string(content), "hello world")
-	}
-}
-
-func TestExecuteSetenv(t *testing.T) {
-	f, teardown := setup(t)
-	defer teardown()
-
-	for _, test := range []execTestCase{
-		{
-			desc: "test setenv basic",
-			code: `setenvtest = "hello"
-						 setenv setenvtest
-                         ` + f.nashdPath + ` -c "echo $setenvtest"`,
-			expectedStdout: "hello\n",
-			expectedStderr: "",
-			expectedErr:    "",
-		},
-		{
-			desc: "test setenv assignment",
-			code: `setenv setenvtest = "hello"
-                         ` + f.nashdPath + ` -c "echo $setenvtest"`,
-			expectedStdout: "hello\n",
-			expectedStderr: "",
-			expectedErr:    "",
-		},
-		{
-			desc: "test setenv exec cmd",
-			code: `setenv setenvtest <= echo -n "hello"
-                         ` + f.nashdPath + ` -c "echo $setenvtest"`,
-			expectedStdout: "hello\n",
-			expectedStderr: "",
-			expectedErr:    "",
-		},
-		{
-			desc:           "test setenv semicolon",
-			code:           `setenv a setenv b`,
-			expectedStdout: "",
-			expectedStderr: "",
-			expectedErr:    "test setenv semicolon:1:9: Unexpected token setenv, expected semicolon (;) or EOL",
-		},
-	} {
-		testExec(t, test)
-	}
-}
-
-func TestExecuteCd(t *testing.T) {
-	tmpdir, err := ioutil.TempDir("", "nash-cd")
-	if err != nil {
-		t.Fatal(err)
-	}
-	tmpdirEscaped := strings.Replace(tmpdir, "\\", "\\\\", -1)
-	homeEnvVar := "HOME"
-	if runtime.GOOS == "windows" {
-		homeEnvVar = "HOMEPATH"
-
-		// hack to use nash's pwd instead of gnu on windows
-		projectDir := getGopath() + "/src/github.com/NeowayLabs/nash"
-		pwdDir := projectDir + "/stdbin/pwd"
-		path := os.Getenv("Path")
-		defer os.Setenv("Path", path)
-		os.Setenv("Path", pwdDir+";"+path)
-	}
-
-	for _, test := range []execTestCase{
-		{
-			desc: "test cd 1",
-			code: fmt.Sprintf(`cd %s
-        pwd`, tmpdir),
-			expectedStdout: tmpdir + "\n",
-			expectedStderr: "",
-			expectedErr:    "",
-		},
-		{
-			desc: "test cd 2",
-			code: fmt.Sprintf(`%s = "%s"
-        setenv %s
-        cd
-        pwd`, homeEnvVar, tmpdirEscaped, homeEnvVar),
-			expectedStdout: tmpdir + "\n",
-			expectedStderr: "",
-			expectedErr:    "",
-		},
-		{
-			desc: "test cd into $var",
-			code: fmt.Sprintf(`
-        var="%s"
-        cd $var
-        pwd`, tmpdirEscaped),
-			expectedStdout: tmpdir + "\n",
-			expectedStderr: "",
-			expectedErr:    "",
-		},
-	} {
-		t.Run(test.desc, func(t *testing.T) {
-			testInteractiveExec(t, test)
-		})
-	}
-}
-
-func TestExecuteImport(t *testing.T) {
-	var out bytes.Buffer
-
-	f, teardown := setup(t)
-	defer teardown()
-
-	shell, err := NewShell()
-	if err != nil {
-		t.Fatal(err)
-	}
-
-	shell.SetNashdPath(f.nashdPath)
-	shell.SetStdout(&out)
-
-	tmpfile, err := ioutil.TempFile("", "nash-import")
-	if err != nil {
-		t.Fatal(err)
-	}
-
-	defer os.Remove(tmpfile.Name())
-
-	_, err = tmpfile.Write([]byte(`TESTE="teste"`))
-	if err != nil {
-		t.Fatal(err)
-	}
-
-	fnameEscaped := strings.Replace(tmpfile.Name(), "\\", "\\\\", -1)
-
-	err = shell.Exec("test import", fmt.Sprintf(`import %s
-        echo $TESTE
-        `, fnameEscaped))
-	if err != nil {
-		t.Error(err)
-		return
-	}
-
-	if strings.TrimSpace(string(out.Bytes())) != "teste" {
-		t.Error("Import does not work")
-		return
-	}
-}
-
-func TestExecuteIfEqual(t *testing.T) {
-	var out bytes.Buffer
-
-	f, teardown := setup(t)
-	defer teardown()
-
-	shell, err := NewShell()
-
-	if err != nil {
-		t.Error(err)
-		return
-	}
-
-	shell.SetNashdPath(f.nashdPath)
-	shell.SetStdout(&out)
-
-	err = shell.Exec("test if equal", `
-        if "" == "" {
-            echo "empty string works"
-        }`)
-
-	if err != nil {
-		t.Error(err)
-		return
-	}
-
-	if strings.TrimSpace(string(out.Bytes())) != "empty string works" {
-		t.Errorf("Must be empty. '%s' != 'empty string works'", string(out.Bytes()))
-		return
-	}
-
-	out.Reset()
-
-	err = shell.Exec("test if equal 2", `
-        if "i4k" == "_i4k_" {
-            echo "do not print"
-        }`)
-
-	if err != nil {
-		t.Error(err)
-		return
-	}
-
-	if strings.TrimSpace(string(out.Bytes())) != "" {
-		t.Errorf("Error: '%s' != ''", strings.TrimSpace(string(out.Bytes())))
-		return
-	}
-}
-
-func TestExecuteIfElse(t *testing.T) {
-	var out bytes.Buffer
-
-	f, teardown := setup(t)
-	defer teardown()
-
-	shell, err := NewShell()
-
-	if err != nil {
-		t.Error(err)
-		return
-	}
-
-	shell.SetNashdPath(f.nashdPath)
-	shell.SetStdout(&out)
-
-	err = shell.Exec("test if else", `
-        if "" == "" {
-            echo "if still works"
-        } else {
-            echo "nop"
-        }`)
-
-	if err != nil {
-		t.Error(err)
-		return
-	}
-
-	if strings.TrimSpace(string(out.Bytes())) != "if still works" {
-		t.Errorf("'%s' != 'if still works'", strings.TrimSpace(string(out.Bytes())))
-		return
-	}
-
-	out.Reset()
-
-	err = shell.Exec("test if equal 2", `
-        if "i4k" == "_i4k_" {
-            echo "do not print"
-        } else {
-            echo "print this"
-        }`)
-
-	if err != nil {
-		t.Error(err)
-		return
-	}
-
-	if strings.TrimSpace(string(out.Bytes())) != "print this" {
-		t.Errorf("Error: '%s' != 'print this'", strings.TrimSpace(string(out.Bytes())))
-		return
-	}
-}
-
-func TestExecuteIfElseIf(t *testing.T) {
-	var out bytes.Buffer
-
-	f, teardown := setup(t)
-	defer teardown()
-
-	shell, err := NewShell()
-
-	if err != nil {
-		t.Error(err)
-		return
-	}
-
-	shell.SetNashdPath(f.nashdPath)
-	shell.SetStdout(&out)
-
-	err = shell.Exec("test if else", `
-        if "" == "" {
-            echo "if still works"
-        } else if "bleh" == "bloh" {
-            echo "nop"
-        }`)
-
-	if err != nil {
-		t.Error(err)
-		return
-	}
-
-	if strings.TrimSpace(string(out.Bytes())) != "if still works" {
-		t.Errorf("'%s' != 'if still works'", strings.TrimSpace(string(out.Bytes())))
-		return
-	}
-
-	out.Reset()
-
-	err = shell.Exec("test if equal 2", `
-        if "i4k" == "_i4k_" {
-            echo "do not print"
-        } else if "a" != "b" {
-            echo "print this"
-        }`)
-
-	if err != nil {
-		t.Error(err)
-		return
-	}
-
-	if strings.TrimSpace(string(out.Bytes())) != "print this" {
-		t.Errorf("Error: '%s' != 'print this'", strings.TrimSpace(string(out.Bytes())))
-		return
-	}
-}
-
-func TestExecuteFnDecl(t *testing.T) {
-
-	f, teardown := setup(t)
-	defer teardown()
-
-	shell, err := NewShell()
-
-	if err != nil {
-		t.Error(err)
-		return
-	}
-
-	shell.SetNashdPath(f.nashdPath)
-
-	err = shell.Exec("test fnDecl", `
-        fn build(image, debug) {
-                ls
-        }`)
-
-	if err != nil {
-		t.Error(err)
-		return
-	}
-}
-
-func TestExecuteFnInv(t *testing.T) {
-
-	f, teardown := setup(t)
-	defer teardown()
-
-	shell, err := NewShell()
-
-	if err != nil {
-		t.Error(err)
-		return
-	}
-
-	shell.SetNashdPath(f.nashdPath)
-
-	var out bytes.Buffer
-
-	shell.SetStdout(&out)
-
-	err = shell.Exec("test fn inv", `
-fn getints() {
-        return ("1" "2" "3" "4" "5" "6" "7" "8" "9" "0")
-}
-
-integers <= getints()
-echo -n $integers
-`)
-
-	if err != nil {
-		t.Error(err)
-		return
-	}
-
-	if string(out.Bytes()) != "1 2 3 4 5 6 7 8 9 0" {
-		t.Errorf("'%s' != '%s'", string(out.Bytes()), "1 2 3 4 5 6 7 8 9 0")
-		return
-	}
-
-	out.Reset()
-
-	// Test fn scope
-	err = shell.Exec("test fn inv", `
-OUTSIDE = "some value"
-
-fn getOUTSIDE() {
-        return $OUTSIDE
-}
-
-val <= getOUTSIDE()
-echo -n $val
-`)
-
-	if err != nil {
-		t.Error(err)
-		return
-	}
-
-	if string(out.Bytes()) != "some value" {
-		t.Errorf("'%s' != '%s'", string(out.Bytes()), "some value")
-		return
-	}
-
-	err = shell.Exec("test fn inv", `
-fn notset() {
-        INSIDE = "camshaft"
-}
-
-notset()
-echo -n $INSIDE
-`)
-
-	if err == nil {
-		t.Error("Must fail")
-		return
-	}
-
-	out.Reset()
-
-	// test variables shadow the global ones
-	err = shell.Exec("test shadow", `path="AAA"
-fn test(path) {
-echo -n $path
-}
-        test("BBB")
-`)
-
-	if string(out.Bytes()) != "BBB" {
-		t.Errorf("String differs: '%s' != '%s'", string(out.Bytes()), "BBB")
-		return
-	}
-
-	out.Reset()
-
-	err = shell.Exec("test shadow", `
-fn test(path) {
-echo -n $path
-}
-
-path="AAA"
-        test("BBB")
-`)
-
-	if string(out.Bytes()) != "BBB" {
-		t.Errorf("String differs: '%s' != '%s'", string(out.Bytes()), "BBB")
-		return
-	}
-
-	out.Reset()
-	err = shell.Exec("test fn list arg", `
-	ids_luns = ()
-	id = "1"
-	lun = "lunar"
-	ids_luns <= append($ids_luns, ($id $lun))
-	print(len($ids_luns))`)
-	if err != nil {
-		t.Error(err)
-		return
-	}
-
-	got := string(out.Bytes())
-	expected := "1"
-	if got != expected {
-		t.Fatalf("String differs: '%s' != '%s'", got, expected)
-	}
-
-}
-
-func TestFnComposition(t *testing.T) {
-	for _, test := range []execTestCase{
-		{
-			desc: "composition",
-			code: `
-                fn a(b) { echo -n $b }
-                fn b()  { return "hello" }
-                a(b())
-        `,
-			expectedStdout: "hello",
-			expectedStderr: "",
-			expectedErr:    "",
-		},
-		{
-			desc: "composition",
-			code: `
-                fn a(b, c) { echo -n $b $c  }
-                fn b()     { return "hello" }
-                fn c()     { return "world" }
-                a(b(), c())
-        `,
-			expectedStdout: "hello world",
-			expectedStderr: "",
-			expectedErr:    "",
-		},
-	} {
-		testExec(t, test)
-	}
-}
-
-func TestExecuteFnInvOthers(t *testing.T) {
-
-	f, teardown := setup(t)
-	defer teardown()
-
-	shell, err := NewShell()
-
-	if err != nil {
-		t.Error(err)
-		return
-	}
-
-	shell.SetNashdPath(f.nashdPath)
-
-	var out bytes.Buffer
-
-	shell.SetStdout(&out)
-
-	err = shell.Exec("test fn inv", `
-fn _getints() {
-        return ("1" "2" "3" "4" "5" "6" "7" "8" "9" "0")
-}
-
-fn getints() {
-        values <= _getints()
-
-        return $values
-}
-
-integers <= getints()
-echo -n $integers
-`)
-
-	if err != nil {
-		t.Error(err)
-		return
-	}
-
-	if string(out.Bytes()) != "1 2 3 4 5 6 7 8 9 0" {
-		t.Errorf("'%s' != '%s'", string(out.Bytes()), "1 2 3 4 5 6 7 8 9 0")
-		return
-	}
-}
-
-func TestNonInteractive(t *testing.T) {
-
-	f, teardown := setup(t)
-	defer teardown()
-
-	shell, err := NewShell()
-
-	if err != nil {
-		t.Error(err)
-		return
-	}
-
-	shell.SetNashdPath(f.nashdPath)
-	shell.SetInteractive(true)
-
-	testShellExec(t, shell, execTestCase{
-		desc: "test bindfn interactive",
-		code: `
-        fn greeting() {
-                echo "Hello"
-        }
-
-        bindfn greeting hello`,
-	})
-
-	shell.SetInteractive(false)
-	shell.filename = "<non-interactive>"
-
-	expectedErr := "<non-interactive>:1:0: " +
-		"'hello' is a bind to 'greeting'." +
-		" No binds allowed in non-interactive mode."
-
-	testShellExec(t, shell, execTestCase{
-		desc:           "test 'binded' function non-interactive",
-		code:           `hello`,
-		expectedStdout: "",
-		expectedStderr: "",
-		expectedErr:    expectedErr,
-	})
-
-	expectedErr = "<non-interactive>:6:8: 'bindfn' is not allowed in" +
-		" non-interactive mode."
-
-	testShellExec(t, shell,
-		execTestCase{
-			desc: "test bindfn non-interactive",
-			code: `
-        fn goodbye() {
-                echo "Ciao"
-        }
-
-        bindfn goodbye ciao`,
-			expectedStdout: "",
-			expectedStderr: "",
-			expectedErr:    expectedErr,
-		})
-}
-
-func TestExecuteBindFn(t *testing.T) {
-
-	for _, test := range []execTestCase{
-		{
-			desc: "test bindfn",
-			code: `
-				fn cd() {
-					echo "override builtin cd"
-				}
-
-				bindfn cd cd
-				cd
-			`,
-			expectedStdout: "override builtin cd\n",
-		},
-		{
-			desc: "test bindfn vargs",
-			code: `
-				fn echoargs(args...) {
-					for a in $args {
-						echo $a
-					}
-				}
-
-				bindfn echoargs echoargs
-				echoargs
-				echoargs "a"
-				echoargs "b" "c"
-			`,
-			expectedStdout: "a\nb\nc\n",
-		},
-		{
-			desc: "test empty bindfn vargs len",
-			code: `
-				fn echoargs(args...) {
-					l <= len($args)
-					echo $l
-				}
-
-				bindfn echoargs echoargs
-				echoargs
-			`,
-			expectedStdout: "0\n",
-		},
-		{
-			desc: "test bindfn args",
-			code: `
-				fn foo(line) {
-					echo $line
-				}
-
-				bindfn foo bar
-				bar test test
-			`,
-			expectedErr: "Wrong number of arguments for function foo. Expected 1 but found 2",
-		},
-	} {
-		t.Run(test.desc, func(t *testing.T) {
-			testInteractiveExec(t, test)
-		})
-	}
-}
-
-func TestExecutePipe(t *testing.T) {
-	var stderr bytes.Buffer
-	var stdout bytes.Buffer
-
-	f, teardown := setup(t)
-	defer teardown()
-
-	// Case 1
-	cmd := exec.Command(f.nashdPath, "-c", `echo hello | tr -d "[:space:]"`)
-
-	cmd.Stderr = &stderr
-	cmd.Stdout = &stdout
-
-	err := cmd.Run()
-
-	if err != nil {
-		t.Errorf("Unexpected error: %s", err.Error())
-	}
-
-	expectedOutput := "hello"
-	actualOutput := string(stdout.Bytes())
-
-	if actualOutput != expectedOutput {
-		t.Errorf("'%s' != '%s'", actualOutput, expectedOutput)
-		return
-	}
-	stdout.Reset()
-	stderr.Reset()
-
-	// Case 2
-	cmd = exec.Command(f.nashdPath, "-c", `echo hello | wc -l | tr -d "[:space:]"`)
-
-	cmd.Stderr = &stderr
-	cmd.Stdout = &stdout
-
-	err = cmd.Run()
-
-	if err != nil {
-		t.Errorf("Unexpected error: %s", err.Error())
-	}
-
-	expectedOutput = "1"
-	actualOutput = string(stdout.Bytes())
-
-	if actualOutput != expectedOutput {
-		t.Errorf("'%s' != '%s'", actualOutput, expectedOutput)
-		return
-	}
-}
-
-func TestExecuteRedirectionPipe(t *testing.T) {
-	var stderr bytes.Buffer
-
-	f, teardown := setup(t)
-	defer teardown()
-
-	cmd := exec.Command(f.nashdPath, "-c", `cat stuff >[2=] | grep file`)
-
-	cmd.Stderr = &stderr
-
-	err := cmd.Run()
-
-	expectedError := "exit status 1"
-
-	if err != nil {
-		if err.Error() != expectedError {
-			t.Errorf("Error differs: Expected '%s' but got '%s'",
-				expectedError,
-				err.Error())
-			return
-		}
-	}
-
-	expectedStdErr := "<interactive>:1:16: exit status 1|success"
-	strErr := strings.TrimSpace(string(stderr.Bytes()))
-
-	if strErr != expectedStdErr {
-		t.Errorf("Expected stderr to be '%s' but got '%s'",
-			expectedStdErr,
-			strErr)
-		return
-	}
-}
-
-func testTCPRedirection(t *testing.T, port, command string) {
-	message := "hello world"
-	done := make(chan error)
-
-	l, err := net.Listen("tcp", port)
-	if err != nil {
-		t.Fatal(err)
-	}
-	defer l.Close()
-
-	f, teardown := setup(t)
-	defer teardown()
-
-	go func() {
-		shell, err := NewShell()
-		if err != nil {
-			t.Fatal(err)
-		}
-
-		shell.SetNashdPath(f.nashdPath)
-
-		err = <-done
-		if err != nil {
-			return
-		}
-
-		done <- shell.Exec("test net redirection", command)
-	}()
-
-	done <- nil // synchronize peers
-	conn, err := l.Accept()
-	if err != nil {
-		done <- err
-		t.Fatal(err)
-	}
-
-	defer conn.Close()
-	err = <-done
-	if err != nil {
-		t.Fatal(err)
-	}
-
-	buf, err := ioutil.ReadAll(conn)
-	if err != nil {
-		t.Fatal(err)
-	}
-
-	if msg := string(buf[:]); msg != message {
-		t.Fatalf("Unexpected message:\nGot:\t\t%s\nExpected:\t%s\n", msg, message)
-	}
-}
-
-func TestTCPRedirection(t *testing.T) {
-	testTCPRedirection(t, ":4666", `echo -n "hello world" >[1] "tcp://localhost:4666"`)
-	testTCPRedirection(t, ":4667", `echo -n "hello world" > "tcp://localhost:4667"`)
-}
-
-func TestExecuteUnixRedirection(t *testing.T) {
-	if runtime.GOOS == "windows" {
-		t.Skip("windows does not support unix socket")
-		return
-	}
-	message := "hello world"
-
-	sockDir, err := ioutil.TempDir("", "nash-tests")
-	if err != nil {
-		t.Error(err)
-		return
-	}
-
-	sockFile := sockDir + "/listen.sock"
-
-	defer func() {
-		os.Remove(sockFile)
-		os.RemoveAll(sockDir)
-	}()
-
-	done := make(chan bool)
-	writeDone := make(chan bool)
-
-	f, teardown := setup(t)
-	defer teardown()
-
-	go func() {
-		defer func() {
-			writeDone <- true
-		}()
-
-		shell, err := NewShell()
-
-		if err != nil {
-			t.Error(err)
-			return
-		}
-
-		shell.SetNashdPath(f.nashdPath)
-
-		<-done
-
-		err = shell.Exec("test net redirection", `echo -n "`+message+`" >[1] "unix://`+sockFile+`"`)
-
-		if err != nil {
-			t.Error(err)
-			return
-		}
-	}()
-
-	l, err := net.Listen("unix", sockFile)
-
-	if err != nil {
-		t.Error(err)
-		return
-	}
-
-	defer l.Close()
-
-	go func() {
-		conn, err := l.Accept()
-		if err != nil {
-			return
-		}
-
-		defer conn.Close()
-
-		buf, err := ioutil.ReadAll(conn)
-
-		if err != nil {
-			t.Fatal(err)
-		}
-
-		fmt.Println(string(buf[:]))
-
-		if msg := string(buf[:]); msg != message {
-			t.Fatalf("Unexpected message:\nGot:\t\t%s\nExpected:\t%s\n", msg, message)
-		}
-
-		return // Done
-	}()
-
-	done <- true
-	<-writeDone
-}
-
-func TestExecuteUDPRedirection(t *testing.T) {
-	message := "hello world"
-
-	f, teardown := setup(t)
-	defer teardown()
-
-	done := make(chan bool)
-	writeDone := make(chan bool)
-
-	go func() {
-		defer func() {
-			writeDone <- true
-		}()
-
-		shell, err := NewShell()
-
-		if err != nil {
-			t.Error(err)
-			return
-		}
-
-		shell.SetNashdPath(f.nashdPath)
-
-		<-done
-
-		err = shell.Exec("test net redirection", `echo -n "`+message+`" >[1] "udp://localhost:6667"`)
-
-		if err != nil {
-			t.Error(err)
-			return
-		}
-	}()
-
-	serverAddr, err := net.ResolveUDPAddr("udp", ":6667")
-
-	if err != nil {
-		t.Error(err)
-		return
-	}
-
-	l, err := net.ListenUDP("udp", serverAddr)
-
-	if err != nil {
-		t.Fatal(err)
-	}
-
-	go func() {
-		defer l.Close()
-
-		buf := make([]byte, 1024)
-
-		nb, _, err := l.ReadFromUDP(buf)
-
-		if err != nil {
-			t.Error(err)
-			return
-		}
-
-		received := string(buf[:nb])
-
-		if received != message {
-			t.Errorf("Unexpected message:\nGot:\t\t'%s'\nExpected:\t'%s'\n", received, message)
-		}
-	}()
-
-	time.Sleep(time.Second * 1)
-
-	done <- true
-	<-writeDone
-}
-
-func TestExecuteReturn(t *testing.T) {
-	for _, test := range []execTestCase{
-		{
-			desc:           "return invalid",
-			code:           `return`,
-			expectedStdout: "",
-			expectedStderr: "",
-			expectedErr:    "<interactive>:1:0: Unexpected return outside of function declaration.",
-		},
-		{
-			desc: "test simple return",
-			code: `fn test() { return }
-test()`,
-			expectedStdout: "",
-			expectedStderr: "",
-			expectedErr:    "",
-		},
-		{
-			desc: "return must finish func evaluation",
-			code: `fn test() {
-	if "1" == "1" {
-		return "1"
-	}
-
-	return "0"
-}
-
-res <= test()
-echo -n $res`,
-			expectedStdout: "1",
-			expectedStderr: "",
-			expectedErr:    "",
-		},
-		{
-			desc: "ret from for",
-			code: `fn test() {
-	values = (0 1 2 3 4 5 6 7 8 9)
-
-	for i in $values {
-		if $i == "5" {
-			return $i
-		}
-	}
-
-	return "0"
-}
-a <= test()
-echo -n $a`,
-			expectedStdout: "5",
-			expectedStderr: "",
-			expectedErr:    "",
-		},
-		{
-			desc: "inf loop ret",
-			code: `fn test() {
-	for {
-		if "1" == "1" {
-			return "1"
-		}
-	}
-
-	# never happen
-	return "bleh"
-}
-a <= test()
-echo -n $a`,
-			expectedStdout: "1",
-			expectedStderr: "",
-			expectedErr:    "",
-		},
-		{
-			desc: "test returning funcall",
-			code: `fn a() { return "1" }
-                         fn b() { return a() }
-                         c <= b()
-                         echo -n $c`,
-			expectedStdout: "1",
-			expectedStderr: "",
-			expectedErr:    "",
-		},
-	} {
-		testExec(t, test)
-	}
-}
-
-func TestExecuteFnAsFirstClass(t *testing.T) {
-
-	f, teardown := setup(t)
-	defer teardown()
-
-	shell, err := NewShell()
-
-	if err != nil {
-		t.Error(err)
-		return
-	}
-
-	shell.SetNashdPath(f.nashdPath)
-
-	var out bytes.Buffer
-
-	shell.SetStdout(&out)
-
-	err = shell.Exec("test fn by arg", `
-        fn printer(val) {
-                echo -n $val
-        }
-
-        fn success(print, val) {
-                $print("[SUCCESS] " + $val)
-        }
-
-        success($printer, "Command executed!")
-        `)
-
-	if err != nil {
-		t.Error(err)
-		return
-	}
-
-	expected := `[SUCCESS] Command executed!`
-
-	if expected != string(out.Bytes()) {
-		t.Errorf("Differs: '%s' != '%s'", expected, string(out.Bytes()))
-		return
-	}
-}
-
-func TestExecuteConcat(t *testing.T) {
-	f, teardown := setup(t)
-	defer teardown()
-
-	shell, err := NewShell()
-
-	if err != nil {
-		t.Error(err)
-		return
-	}
-
-	shell.SetNashdPath(f.nashdPath)
-	shell.Reset()
-
-	var out bytes.Buffer
-
-	shell.SetStdout(&out)
-
-	err = shell.Exec("", `a = "A"
-b = "B"
-c = $a + $b + "C"
-echo -n $c`)
-
-	if err != nil {
-		t.Error(err)
-		return
-	}
-
-	if string(out.Bytes()) != "ABC" {
-		t.Errorf("Must be equal. '%s' != '%s'", string(out.Bytes()), "ABC")
-		return
-	}
-
-	out.Reset()
-
-	err = shell.Exec("concat indexed var", `tag = (Name some)
-	echo -n "Key="+$tag[0]+",Value="+$tag[1]`)
-
-	if err != nil {
-		t.Error(err)
-		return
-	}
-
-	expected := "Key=Name,Value=some"
-
-	if expected != string(out.Bytes()) {
-		t.Errorf("String differs: '%s' != '%s'", expected, string(out.Bytes()))
-		return
-	}
-}
-
-func TestExecuteFor(t *testing.T) {
-	f, teardown := setup(t)
-	defer teardown()
-
-	shell, err := NewShell()
-
-	if err != nil {
-		t.Error(err)
-		return
-	}
-
-	shell.SetNashdPath(f.nashdPath)
-
-	var out bytes.Buffer
-
-	shell.SetStdout(&out)
-
-	err = shell.Exec("simple loop", `files = (/etc/passwd /etc/shells)
-for f in $files {
-        echo $f
-        echo "loop"
-}`)
-
-	if err != nil {
-		t.Error(err)
-		return
-	}
-
-	expected := `/etc/passwd
-loop
-/etc/shells
-loop`
-	value := strings.TrimSpace(string(out.Bytes()))
-
-	if value != expected {
-		t.Errorf("String differs: '%s' != '%s'", expected, value)
-		return
-	}
-
-}
-
-func TestExecuteInfiniteLoop(t *testing.T) {
-	f, teardown := setup(t)
-	defer teardown()
-
-	shell, err := NewShell()
-	if err != nil {
-		t.Error(err)
-		return
-	}
-
-	shell.SetNashdPath(f.nashdPath)
-
-	doneCtrlc := make(chan bool)
-	doneLoop := make(chan bool)
-
-	go func() {
-		fmt.Printf("Waiting 2 second to abort infinite loop")
-		time.Sleep(2 * time.Second)
-
-		err := shell.TriggerCTRLC()
-		if err != nil {
-			t.Fatal(err)
-		}
-		doneCtrlc <- true
-	}()
-
-	go func() {
-		err = shell.Exec("simple loop", `for {
-		echo "infinite loop" >[1=]
-		sleep 1
-}`)
-		doneLoop <- true
-
-		if err == nil {
-			t.Errorf("Must fail with interrupted error")
-			return
-		}
-
-		type interrupted interface {
-			Interrupted() bool
-		}
-
-		if errInterrupted, ok := err.(interrupted); !ok || !errInterrupted.Interrupted() {
-			t.Errorf("Loop not interrupted properly")
-			return
-		}
-	}()
-
-	for i := 0; i < 2; i++ {
-		select {
-		case <-doneCtrlc:
-			fmt.Printf("CTRL-C Sent to subshell\n")
-		case <-doneLoop:
-			fmt.Printf("Loop finished.\n")
-		case <-time.After(5 * time.Second):
-			t.Errorf("Failed to stop infinite loop")
-			return
-		}
-	}
-}
-
-func TestExecuteVariableIndexing(t *testing.T) {
-	f, teardown := setup(t)
-	defer teardown()
-
-	shell, err := NewShell()
-	if err != nil {
-		t.Error(err)
-		return
-	}
-
-	var out bytes.Buffer
-
-	shell.SetNashdPath(f.nashdPath)
-	shell.SetStdout(&out)
-
-	err = shell.Exec("indexing", `list = ("1" "2" "3")
-        echo -n $list[0]`)
-	if err != nil {
-		t.Error(err)
-		return
-	}
-
-	result := strings.TrimSpace(string(out.Bytes()))
-	expected := "1"
-
-	if expected != result {
-		t.Errorf("Fail: '%s' != '%s'", expected, result)
-		return
-	}
-
-	out.Reset()
-
-	err = shell.Exec("indexing", `i = "0"
-echo -n $list[$i]`)
-
-	if err != nil {
-		t.Error(err)
-		return
-	}
-
-	result = strings.TrimSpace(string(out.Bytes()))
-	expected = "1"
-
-	if expected != result {
-		t.Errorf("Fail: '%s' != '%s'", expected, result)
-		return
-	}
-
-	out.Reset()
-
-	err = shell.Exec("indexing", `tmp <= seq 0 2
-seq <= split($tmp, "\n")
-
-for i in $seq {
-    echo -n $list[$i]
-}`)
-	if err != nil {
-		t.Error(err)
-		return
-	}
-
-	result = strings.TrimSpace(string(out.Bytes()))
-	expected = "123"
-
-	if expected != result {
-		t.Errorf("Fail: '%s' != '%s'", expected, result)
-		return
-	}
-
-	out.Reset()
-
-	err = shell.Exec("indexing", `echo -n $list[5]`)
-	if err == nil {
-		t.Error("Must fail. Out of bounds")
-		return
-	}
-
-	out.Reset()
-
-	err = shell.Exec("indexing", `a = ("0")
-echo -n $list[$a[0]]`)
-	if err != nil {
-		t.Error(err)
-		return
-	}
-
-	result = strings.TrimSpace(string(out.Bytes()))
-	expected = "1"
-
-	if expected != result {
-		t.Errorf("Fail: '%s' != '%s'", expected, result)
-		return
-	}
-}
-
-func TestExecuteSubShellDoesNotOverwriteparentEnv(t *testing.T) {
-	shell, err := NewShell()
-
-	if err != nil {
-		t.Error(err)
-		return
-	}
-
-	err = shell.Exec("set env", `setenv SHELL = "bleh"`)
-
-	if err != nil {
-		t.Error(err)
-		return
-	}
-
-	var out bytes.Buffer
-	shell.SetStdout(&out)
-
-	err = shell.Exec("set env from fn", `fn test() {
-        # test() should not call the setup func in Nash
-}
-
-test()
-
-echo -n $SHELL`)
-
-	if err != nil {
-		t.Error(err)
-		return
-	}
-
-	if string(out.Bytes()) != "bleh" {
-		t.Errorf("Differ: '%s' != '%s'", "bleh", string(out.Bytes()))
-		return
-	}
-}
-
-func TestExecuteInterruptDoesNotCancelLoop(t *testing.T) {
-	shell, err := NewShell()
-
-	if err != nil {
-		t.Error(err)
-		return
-	}
-
-	shell.TriggerCTRLC()
-
-	time.Sleep(time.Second * 1)
-
-	err = shell.Exec("interrupting loop", `seq = (1 2 3 4 5)
-for i in $seq {}`)
-
-	if err != nil {
-		t.Error(err)
-		return
-	}
-}
-
-func TestExecuteErrorSuppressionAll(t *testing.T) {
-	shell, err := NewShell()
-
-	if err != nil {
-		t.Error(err)
-		return
-	}
-
-	err = shell.Exec("-input-", `-command-not-exists`)
-	if err != nil {
-		t.Errorf("Expected to not fail...: %s", err.Error())
-		return
-	}
-
-	scode, ok := shell.Getvar("status")
-	if !ok || scode.Type() != sh.StringType || scode.String() != strconv.Itoa(ENotFound) {
-		t.Errorf("Invalid status code %s", scode.String())
-		return
-	}
-
-	err = shell.Exec("-input-", `echo works >[1=]`)
-	if err != nil {
-		t.Error(err)
-		return
-	}
-
-	scode, ok = shell.Getvar("status")
-	if !ok || scode.Type() != sh.StringType || scode.String() != "0" {
-		t.Errorf("Invalid status code %s", scode)
-		return
-	}
-
-	err = shell.Exec("-input-", `echo works | cmd-does-not-exists`)
-	if err == nil {
-		t.Errorf("Must fail")
-		return
-	}
-
-	expectedError := `<interactive>:1:11: not started|exec: "cmd-does-not-exists": executable file not found in`
-
-	if !strings.HasPrefix(err.Error(), expectedError) {
-		t.Errorf("Unexpected error: %s", err.Error())
-		return
-	}
-
-	scode, ok = shell.Getvar("status")
-	if !ok || scode.Type() != sh.StringType || scode.String() != "255|127" {
-		t.Errorf("Invalid status code %s", scode)
-		return
-	}
-}
-
-func TestExecuteGracefullyError(t *testing.T) {
-	shell, err := NewShell()
-
-	if err != nil {
-		t.Error(err)
-		return
-	}
-
-	err = shell.Exec("someinput.sh", "(")
-	if err == nil {
-		t.Errorf("Must fail...")
-		return
-	}
-
-	expectErr := "someinput.sh:1:1: Multi-line command not finished. Found EOF but expect ')'"
-
-	if err.Error() != expectErr {
-		t.Errorf("Expect error: %s, but got: %s", expectErr, err.Error())
-		return
-	}
-
-	err = shell.Exec("input", "echo(")
-	if err == nil {
-		t.Errorf("Must fail...")
-		return
-	}
-
-	if err.Error() != "input:1:5: Unexpected token EOF. Expecting STRING, VARIABLE or )" {
-		t.Errorf("Unexpected error: %s", err.Error())
-		return
-	}
-
-}
-
-func TestExecuteMultilineCmd(t *testing.T) {
-	shell, err := NewShell()
-
-	if err != nil {
-		t.Error(err)
-		return
-	}
-
-	var out bytes.Buffer
-
-	shell.SetStdout(&out)
-
-	err = shell.Exec("test", `(echo -n
-		hello
-		world)`)
-
-	if err != nil {
-		t.Error(err)
-		return
-	}
-
-	expected := "hello world"
-
-	if expected != string(out.Bytes()) {
-		t.Errorf("Expected '%s' but got '%s'", expected, string(out.Bytes()))
-		return
-	}
-
-	out.Reset()
-
-	err = shell.Exec("test", `(
-                echo -n 1 2 3 4 5 6 7 8 9 10
-                        11 12 13 14 15 16 17 18 19 20
-                )`)
-
-	if err != nil {
-		t.Error(err)
-		return
-	}
-
-	expected = "1 2 3 4 5 6 7 8 9 10 11 12 13 14 15 16 17 18 19 20"
-
-	if expected != string(out.Bytes()) {
-		t.Errorf("Expected '%s' but got '%s'", expected, string(out.Bytes()))
-		return
-	}
-}
-
-func TestExecuteMultilineCmdAssign(t *testing.T) {
-	shell, err := NewShell()
-
-	if err != nil {
-		t.Error(err)
-		return
-	}
-
-	var out bytes.Buffer
-
-	shell.SetStdout(&out)
-
-	err = shell.Exec("test", `val <= (echo -n
-		hello
-		world)
-
-	echo -n $val`)
-
-	if err != nil {
-		t.Error(err)
-		return
-	}
-
-	expected := "hello world"
-
-	if expected != string(out.Bytes()) {
-		t.Errorf("Expected '%s' but got '%s'", expected, string(out.Bytes()))
-		return
-	}
-
-	out.Reset()
-
-	err = shell.Exec("test", `val <= (
-                echo -n 1 2 3 4 5 6 7 8 9 10
-                        11 12 13 14 15 16 17 18 19 20
-                )
-		echo -n $val`)
-
-	if err != nil {
-		t.Error(err)
-		return
-	}
-
-	expected = "1 2 3 4 5 6 7 8 9 10 11 12 13 14 15 16 17 18 19 20"
-
-	if expected != string(out.Bytes()) {
-		t.Errorf("Expected '%s' but got '%s'", expected, string(out.Bytes()))
-		return
-	}
-}
-
-func TestExecuteMultiReturnUnfinished(t *testing.T) {
-	shell, err := NewShell()
-
-	if err != nil {
-		t.Error(err)
-		return
-	}
-
-	err = shell.Exec("test", "(")
-
-	if err == nil {
-		t.Errorf("Must fail... Must return an unfinished paren error")
-		return
-	}
-
-	type unfinished interface {
-		Unfinished() bool
-	}
-
-	if e, ok := err.(unfinished); !ok || !e.Unfinished() {
-		t.Errorf("Must fail with unfinished paren error. Got %s", err.Error())
-		return
-	}
-
-	err = shell.Exec("test", `(
-echo`)
-
-	if err == nil {
-		t.Errorf("Must fail... Must return an unfinished paren error")
-		return
-	}
-
-	if e, ok := err.(unfinished); !ok || !e.Unfinished() {
-		t.Errorf("Must fail with unfinished paren error. Got %s", err.Error())
-		return
-	}
-
-	err = shell.Exec("test", `(
-echo hello
-world`)
-
-	if err == nil {
-		t.Errorf("Must fail... Must return an unfinished paren error")
-		return
-	}
-
-	if e, ok := err.(unfinished); !ok || !e.Unfinished() {
-		t.Errorf("Must fail with unfinished paren error. Got %s", err.Error())
-		return
-	}
-}
-
-func TestExecuteVariadicFn(t *testing.T) {
-	for _, test := range []execTestCase{
-		{
-			desc: "println",
-			code: `fn println(fmt, arg...) {
-	print($fmt+"\n", $arg...)
-}
-println("%s %s", "test", "test")`,
-			expectedStdout: "test test\n",
-			expectedStderr: "",
-			expectedErr:    "",
-		},
-		{
-			desc: "lots of args",
-			code: `fn println(fmt, arg...) {
-	print($fmt+"\n", $arg...)
-}
-println("%s%s%s%s%s%s%s%s%s%s", "1", "2", "3", "4", "5", "6", "7", "8", "9", "10")`,
-			expectedStdout: "12345678910\n",
-			expectedStderr: "",
-			expectedErr:    "",
-		},
-		{
-			desc: "passing list to var arg fn",
-			code: `fn puts(arg...) { for a in $arg { echo $a } }
-				a = ("1" "2" "3" "4" "5")
-				puts($a...)`,
-			expectedErr:    "",
-			expectedStdout: "1\n2\n3\n4\n5\n",
-			expectedStderr: "",
-		},
-		{
-			desc: "passing empty list to var arg fn",
-			code: `fn puts(arg...) { for a in $arg { echo $a } }
-				a = ()
-				puts($a...)`,
-			expectedErr:    "",
-			expectedStdout: "",
-			expectedStderr: "",
-		},
-		{
-			desc: "... expansion",
-			code: `args = ("plan9" "from" "outer" "space")
-print("%s %s %s %s", $args...)`,
-			expectedStdout: "plan9 from outer space",
-		},
-		{
-			desc:           "literal ... expansion",
-			code:           `print("%s:%s:%s", ("a" "b" "c")...)`,
-			expectedStdout: "a:b:c",
-		},
-		{
-			desc:        "varargs only as last argument",
-			code:        `fn println(arg..., fmt) {}`,
-			expectedErr: "<interactive>:1:11: Vararg 'arg...' isn't the last argument",
-		},
-		{
-			desc: "variadic argument are optional",
-			code: `fn println(b...) {
-	for v in $b {
-		print($v)
-	}
-	print("\n")
-}
-println()`,
-			expectedStdout: "\n",
-		},
-		{
-			desc: "the first argument isn't optional",
-			code: `fn a(b, c...) {
-    print($b, $c...)
-}
-a("test")`,
-			expectedStdout: "test",
-		},
-		{
-			desc: "the first argument isn't optional",
-			code: `fn a(b, c...) {
-    print($b, $c...)
-}
-a()`,
-			expectedErr: "<interactive>:4:0: Wrong number of arguments for function a. Expected at least 1 arguments but found 0",
-		},
-	} {
-		testExec(t, test)
-	}
-}+package sh
+
+import (
+	"bytes"
+	"fmt"
+	"io/ioutil"
+	"net"
+	"os"
+	"os/exec"
+	"path/filepath"
+	"runtime"
+	"strconv"
+	"strings"
+	"testing"
+	"time"
+
+	"github.com/NeowayLabs/nash/sh"
+	"github.com/NeowayLabs/nash/tests"
+)
+
+type (
+	execTestCase struct {
+		desc              string
+		code              string
+		expectedStdout    string
+		expectedStderr    string
+		expectedErr       string
+		expectedPrefixErr string
+	}
+
+	fixture struct {
+		dir       string
+		nashdPath string
+	}
+)
+
+func init() {
+
+}
+
+func setup(t *testing.T) (fixture, func()) {
+	tmpNashPath, err := ioutil.TempDir("", "nash-tests")
+	if err != nil {
+		t.Fatal(err)
+	}
+
+	err = os.Setenv("NASHPATH", tmpNashPath)
+	if err != nil {
+		t.Fatal(err)
+	}
+
+	return fixture{
+			dir:       tests.Testdir,
+			nashdPath: tests.Nashcmd,
+		}, func() {
+			os.RemoveAll(tmpNashPath)
+			err := os.Unsetenv("NASHPATH")
+			if err != nil {
+				t.Fatal(err)
+			}
+		}
+}
+
+func testExecuteFile(t *testing.T, path, expected string) {
+	var out bytes.Buffer
+	f, teardown := setup(t)
+	defer teardown()
+
+	shell, err := NewShell()
+
+	if err != nil {
+		t.Error(err)
+		return
+	}
+
+	shell.SetNashdPath(f.nashdPath)
+	shell.SetStdout(&out)
+
+	err = shell.ExecFile(path)
+
+	if err != nil {
+		t.Error(err)
+		return
+	}
+
+	if string(out.Bytes()) != expected {
+		t.Errorf("Wrong command output: '%s' != '%s'",
+			string(out.Bytes()), expected)
+		return
+	}
+}
+
+func testShellExec(t *testing.T, shell *Shell, testcase execTestCase) {
+	t.Helper()
+
+	var bout bytes.Buffer
+	var berr bytes.Buffer
+	shell.SetStderr(&berr)
+	shell.SetStdout(&bout)
+
+	err := shell.Exec(testcase.desc, testcase.code)
+	if err != nil {
+		if testcase.expectedPrefixErr != "" {
+			if !strings.HasPrefix(err.Error(), testcase.expectedPrefixErr) {
+				t.Errorf("[%s] Prefix of error differs: Expected prefix '%s' in '%s'",
+					testcase.desc,
+					testcase.expectedPrefixErr,
+					err.Error())
+			}
+		} else if err.Error() != testcase.expectedErr {
+			t.Errorf("[%s] Error differs: Expected '%s' but got '%s'",
+				testcase.desc,
+				testcase.expectedErr,
+				err.Error())
+		}
+	}
+
+	if testcase.expectedStdout != string(bout.Bytes()) {
+		t.Errorf("[%s] Stdout differs: '%s' != '%s'",
+			testcase.desc,
+			testcase.expectedStdout,
+			string(bout.Bytes()))
+		return
+	}
+
+	if testcase.expectedStderr != string(berr.Bytes()) {
+		t.Errorf("[%s] Stderr differs: '%s' != '%s'",
+			testcase.desc,
+			testcase.expectedStderr,
+			string(berr.Bytes()))
+		return
+	}
+	bout.Reset()
+	berr.Reset()
+}
+
+func testExec(t *testing.T, testcase execTestCase) {
+
+	f, teardown := setup(t)
+	defer teardown()
+
+	shell, err := NewShell()
+	if err != nil {
+		t.Error(err)
+		return
+	}
+
+	shell.SetNashdPath(f.nashdPath)
+	testShellExec(t, shell, testcase)
+}
+
+func testInteractiveExec(t *testing.T, testcase execTestCase) {
+	t.Helper()
+
+	f, teardown := setup(t)
+	defer teardown()
+
+	shell, err := NewShell()
+	if err != nil {
+		t.Error(err)
+		return
+	}
+
+	shell.SetNashdPath(f.nashdPath)
+	shell.SetInteractive(true)
+
+	testShellExec(t, shell, testcase)
+}
+
+func TestInitEnv(t *testing.T) {
+	os.Setenv("TEST", "abc=123=")
+
+	shell, err := NewShell()
+	if err != nil {
+		t.Fatal(err)
+	}
+
+	testEnv, ok := shell.Getenv("TEST")
+	if !ok {
+		t.Fatal("environment TEST not found")
+	}
+	expectedTestEnv := "abc=123="
+
+	if testEnv.String() != expectedTestEnv {
+		t.Fatalf("Expected TEST Env differs: '%s' != '%s'", testEnv, expectedTestEnv)
+	}
+}
+
+func TestExecuteFile(t *testing.T) {
+	type fileTests struct {
+		path     string
+		expected string
+	}
+	f, teardown := setup(t)
+	defer teardown()
+
+	for _, ftest := range []fileTests{
+		{path: "/ex1.sh", expected: "hello world\n"},
+	} {
+		testExecuteFile(t, f.dir+ftest.path, ftest.expected)
+	}
+}
+
+func TestExecuteCommand(t *testing.T) {
+	echopath, err := exec.LookPath("echo")
+	if err != nil {
+		t.Fatal(err)
+	}
+
+	echodir := filepath.Dir(echopath)
+
+	for _, test := range []execTestCase{
+		{
+			desc:              "command failed",
+			code:              `non-existing-program`,
+			expectedStdout:    "",
+			expectedStderr:    "",
+			expectedPrefixErr: `exec: "non-existing-program": executable file not found in `,
+		},
+		{
+			desc:           "err ignored",
+			code:           `-non-existing-program`,
+			expectedStdout: "",
+			expectedStderr: "",
+			expectedErr:    "",
+		},
+		{
+			desc:           "hello world",
+			code:           "echo -n hello world",
+			expectedStdout: "hello world",
+			expectedStderr: "",
+			expectedErr:    "",
+		},
+		{
+			desc:           "cmd with concat",
+			code:           `echo -n "hello " + "world"`,
+			expectedStdout: "hello world",
+			expectedStderr: "",
+			expectedErr:    "",
+		},
+		{
+			desc: "local command",
+			code: fmt.Sprintf(`echodir = "%s"
+chdir($echodir)
+./echo -n hello
+`, strings.Replace(echodir, "\\", "\\\\", -1)),
+			expectedStdout: "hello",
+			expectedStderr: "",
+			expectedErr:    "",
+		},
+	} {
+		testExec(t, test)
+	}
+}
+
+func TestExecuteAssignment(t *testing.T) {
+	for _, test := range []execTestCase{
+		{ // wrong assignment
+			desc:           "wrong assignment",
+			code:           `name=i4k`,
+			expectedStdout: "",
+			expectedStderr: "",
+			expectedErr:    "wrong assignment:1:5: Unexpected token IDENT. Expecting VARIABLE, STRING or (",
+		},
+		{
+			desc: "assignment",
+			code: `name="i4k"
+                         echo $name`,
+			expectedStdout: "i4k\n",
+			expectedStderr: "",
+			expectedErr:    "",
+		},
+		{
+			desc: "list assignment",
+			code: `name=(honda civic)
+                         echo -n $name`,
+			expectedStdout: "honda civic",
+			expectedStderr: "",
+			expectedErr:    "",
+		},
+		{
+			desc: "list of lists",
+			code: `l = (
+		(name Archlinux)
+		(arch amd64)
+		(kernel 4.7.1)
+	)
+
+	echo $l[0]
+	echo $l[1]
+	echo -n $l[2]`,
+			expectedStdout: `name Archlinux
+arch amd64
+kernel 4.7.1`,
+			expectedStderr: "",
+			expectedErr:    "",
+		},
+		{
+			desc: "list assignment",
+			code: `l = (0 1 2 3)
+                         l[0] = "666"
+                         echo -n $l`,
+			expectedStdout: `666 1 2 3`,
+			expectedStderr: "",
+			expectedErr:    "",
+		},
+		{
+			desc: "list assignment",
+			code: `l = (0 1 2 3)
+                         a = "2"
+                         l[$a] = "666"
+                         echo -n $l`,
+			expectedStdout: `0 1 666 3`,
+			expectedStderr: "",
+			expectedErr:    "",
+		},
+	} {
+		testExec(t, test)
+	}
+}
+
+func TestExecuteMultipleAssignment(t *testing.T) {
+	for _, test := range []execTestCase{
+		{
+			desc: "multiple assignment",
+			code: `_1, _2 = "1", "2"
+				echo -n $_1 $_2`,
+			expectedStdout: "1 2",
+			expectedStderr: "",
+			expectedErr:    "",
+		},
+		{
+			desc: "multiple assignment",
+			code: `_1, _2, _3 = "1", "2", "3"
+				echo -n $_1 $_2 $_3`,
+			expectedStdout: "1 2 3",
+			expectedStderr: "",
+			expectedErr:    "",
+		},
+		{
+			desc: "multiple assignment",
+			code: `_1, _2 = (), ()
+				echo -n $_1 $_2`,
+			expectedStdout: "",
+			expectedStderr: "",
+			expectedErr:    "",
+		},
+		{
+			desc: "multiple assignment",
+			code: `_1, _2 = (1 2 3 4 5), (6 7 8 9 10)
+				echo -n $_1 $_2`,
+			expectedStdout: "1 2 3 4 5 6 7 8 9 10",
+			expectedStderr: "",
+			expectedErr:    "",
+		},
+		{
+			desc: "multiple assignment",
+			code: `_1, _2, _3, _4, _5, _6, _7, _8, _9, _10 = "1", "2", "3", "4", "5", "6", "7", "8", "9", "10"
+				echo -n $_1 $_2 $_3 $_4 $_5 $_6 $_7 $_8 $_9 $_10`,
+			expectedStdout: "1 2 3 4 5 6 7 8 9 10",
+			expectedStderr: "",
+			expectedErr:    "",
+		},
+		{
+			desc: "multiple assignment",
+			code: `_1, _2 = (a b c), "d"
+				echo -n $_1 $_2`,
+			expectedStdout: "a b c d",
+			expectedStderr: "",
+			expectedErr:    "",
+		},
+		{
+			desc: "multiple assignment",
+			code: `fn a() { echo -n "a" }
+				  fn b() { echo -n "b" }
+				  _a, _b = $a, $b
+				  $_a(); $_b()`,
+			expectedStdout: "ab",
+			expectedStderr: "",
+			expectedErr:    "",
+		},
+	} {
+		testExec(t, test)
+	}
+}
+
+func TestExecuteCmdAssignment(t *testing.T) {
+	for _, test := range []execTestCase{
+		{
+			desc: "cmd assignment",
+			code: `name <= echo -n i4k
+                         echo -n $name`,
+			expectedStdout: "i4k",
+			expectedStderr: "",
+			expectedErr:    "",
+		},
+		{
+			desc: "list cmd assignment",
+			code: `name <= echo "honda civic"
+                         echo -n $name`,
+			expectedStdout: "honda civic",
+			expectedStderr: "",
+			expectedErr:    "",
+		},
+		{
+			desc:           "wrong cmd assignment",
+			code:           `name <= ""`,
+			expectedStdout: "",
+			expectedStderr: "",
+			expectedErr:    "wrong cmd assignment:1:9: Invalid token STRING. Expected command or function invocation",
+		},
+		{
+			desc: "fn must return value",
+			code: `fn e() {}
+                         v <= e()`,
+			expectedStdout: "",
+			expectedStderr: "",
+			expectedErr:    "<interactive>:2:25: Functions returns 0 objects, but statement expects 1",
+		},
+		{
+			desc: "list assignment",
+			code: `l = (0 1 2 3)
+                         l[0] <= echo -n 666
+                         echo -n $l`,
+			expectedStdout: `666 1 2 3`,
+			expectedStderr: "",
+			expectedErr:    "",
+		},
+		{
+			desc: "list assignment",
+			code: `l = (0 1 2 3)
+                         a = "2"
+                         l[$a] <= echo -n "666"
+                         echo -n $l`,
+			expectedStdout: `0 1 666 3`,
+			expectedStderr: "",
+			expectedErr:    "",
+		},
+	} {
+		testExec(t, test)
+	}
+}
+
+func TestExecuteCmdMultipleAssignment(t *testing.T) {
+	for _, test := range []execTestCase{
+		{
+			desc: "cmd assignment",
+			code: `name, err <= echo -n i4k
+                         if $err == "0" {
+                             echo -n $name
+                         }`,
+			expectedStdout: "i4k",
+			expectedStderr: "",
+			expectedErr:    "",
+		},
+		{
+			desc: "list cmd assignment",
+			code: `name, err2 <= echo "honda civic"
+                         if $err2 == "0" {
+                             echo -n $name
+                         }`,
+			expectedStdout: "honda civic",
+			expectedStderr: "",
+			expectedErr:    "",
+		},
+		{
+			desc:           "wrong cmd assignment",
+			code:           `name, err <= ""`,
+			expectedStdout: "",
+			expectedStderr: "",
+			expectedErr:    "wrong cmd assignment:1:14: Invalid token STRING. Expected command or function invocation",
+		},
+		{
+			desc: "fn must return value",
+			code: `fn e() {}
+                         v, err <= e()`,
+			expectedStdout: "",
+			expectedStderr: "",
+			expectedErr:    "<interactive>:2:25: Functions returns 0 objects, but statement expects 2",
+		},
+		{
+			desc: "list assignment",
+			code: `l = (0 1 2 3)
+                         l[0], err <= echo -n 666
+                         if $err == "0" {
+                             echo -n $l
+                         }`,
+			expectedStdout: `666 1 2 3`,
+			expectedStderr: "",
+			expectedErr:    "",
+		},
+		{
+			desc: "list assignment",
+			code: `l = (0 1 2 3)
+                         a = "2"
+                         l[$a], err <= echo -n "666"
+                         if $err == "0" {
+                             echo -n $l
+                         }`,
+			expectedStdout: `0 1 666 3`,
+			expectedStderr: "",
+			expectedErr:    "",
+		},
+		{
+			desc:           "cmd assignment works with 1 or 2 variables",
+			code:           "out, err1, err2 <= echo something",
+			expectedStdout: "",
+			expectedStderr: "",
+			expectedErr:    "<interactive>:1:0: multiple assignment of commands requires two variable names, but got 3",
+		},
+		{
+			desc: "ignore error",
+			code: `out, _ <= cat /file-not-found/test >[2=]
+					echo -n $out`,
+			expectedStdout: "",
+			expectedStderr: "",
+			expectedErr:    "",
+		},
+		{
+			desc: "exec without '-' and getting status still fails",
+			code: `out <= cat /file-not-found/test >[2=]
+					echo $out`,
+			expectedStdout: "",
+			expectedStderr: "",
+			expectedErr:    "exit status 1",
+		},
+		{
+			desc: "check status",
+			code: `out, status <= cat /file-not-found/test >[2=]
+					if $status == "0" {
+						echo -n "must fail.. sniff"
+					} else if $status == "1" {
+						echo -n "it works"
+					} else {
+						echo -n "unexpected status:" $status
+					}
+				`,
+			expectedStdout: "it works",
+			expectedStderr: "",
+			expectedErr:    "",
+		},
+		{
+			desc: "multiple return in functions",
+			code: `fn fun() {
+					return "1", "2"
+				}
+
+				a, b <= fun()
+				echo -n $a $b`,
+			expectedStdout: "1 2",
+			expectedStderr: "",
+			expectedErr:    "",
+		},
+	} {
+		testExec(t, test)
+	}
+}
+
+func TestExecuteRedirection(t *testing.T) {
+	f, teardown := setup(t)
+	defer teardown()
+
+	shell, err := NewShell()
+
+	if err != nil {
+		t.Error(err)
+		return
+	}
+
+	shell.SetNashdPath(f.nashdPath)
+
+	pathobj, err := ioutil.TempFile("", "nash-redir")
+	if err != nil {
+		t.Fatal(err)
+	}
+	path := strings.Replace(pathobj.Name(), "\\", "\\\\", -1)
+	defer os.Remove(path)
+
+	err = shell.Exec("redirect", fmt.Sprintf(`
+        echo -n "hello world" > %s
+        `, path))
+	if err != nil {
+		t.Fatal(err)
+	}
+
+	content, err := ioutil.ReadFile(path)
+	if err != nil {
+		t.Fatal(err)
+	}
+
+	if string(content) != "hello world" {
+		t.Fatalf("File differ: '%s' != '%s'", string(content), "hello world")
+	}
+
+	// Test redirection truncate the file
+	err = shell.Exec("redirect", fmt.Sprintf(`
+        echo -n "a" > %s
+        `, path))
+	if err != nil {
+		t.Fatal(err)
+	}
+
+	content, err = ioutil.ReadFile(path)
+	if err != nil {
+		t.Fatal(err)
+	}
+
+	if string(content) != "a" {
+		t.Fatalf("File differ: '%s' != '%s'", string(content), "a")
+	}
+
+	// Test redirection to variable
+	err = shell.Exec("redirect", `
+	location = "`+path+`"
+        echo -n "hello world" > $location
+        `)
+
+	if err != nil {
+		t.Fatal(err)
+	}
+
+	content, err = ioutil.ReadFile(path)
+	if err != nil {
+		t.Error(err)
+		return
+	}
+
+	if string(content) != "hello world" {
+		t.Errorf("File differ: '%s' != '%s'", string(content), "hello world")
+		return
+	}
+
+	// Test redirection to concat
+	err = shell.Exec("redirect", fmt.Sprintf(`
+	location = "%s"
+a = ".2"
+        echo -n "hello world" > $location+$a
+        `, path))
+	if err != nil {
+		t.Fatal(err)
+	}
+	defer os.Remove(path + ".2")
+	content, err = ioutil.ReadFile(path + ".2")
+	if err != nil {
+		t.Fatal(err)
+	}
+
+	if string(content) != "hello world" {
+		t.Fatalf("File differ: '%s' != '%s'", string(content), "hello world")
+	}
+}
+
+func TestExecuteRedirectionMap(t *testing.T) {
+	f, teardown := setup(t)
+	defer teardown()
+
+	shell, err := NewShell()
+	if err != nil {
+		t.Error(err)
+		return
+	}
+
+	shell.SetNashdPath(f.nashdPath)
+
+	tmpfile, err := ioutil.TempFile("", "nash-redir-map")
+	if err != nil {
+		t.Fatal(err)
+	}
+
+	//path := strings.Replace(tmpfile.Name(), "\\", "\\\\", -1)
+	defer os.Remove(tmpfile.Name())
+
+	err = shell.Exec("redirect map", fmt.Sprintf(`
+        echo -n "hello world" > %s
+        `, tmpfile.Name()))
+	if err != nil {
+		t.Error(err)
+		return
+	}
+
+	content, err := ioutil.ReadFile(tmpfile.Name())
+	if err != nil {
+		t.Fatal(err)
+	}
+
+	if string(content) != "hello world" {
+		t.Fatalf("File differ: '%s' != '%s'", string(content), "hello world")
+	}
+}
+
+func TestExecuteSetenv(t *testing.T) {
+	f, teardown := setup(t)
+	defer teardown()
+
+	for _, test := range []execTestCase{
+		{
+			desc: "test setenv basic",
+			code: `setenvtest = "hello"
+						 setenv setenvtest
+                         ` + f.nashdPath + ` -c "echo $setenvtest"`,
+			expectedStdout: "hello\n",
+			expectedStderr: "",
+			expectedErr:    "",
+		},
+		{
+			desc: "test setenv assignment",
+			code: `setenv setenvtest = "hello"
+                         ` + f.nashdPath + ` -c "echo $setenvtest"`,
+			expectedStdout: "hello\n",
+			expectedStderr: "",
+			expectedErr:    "",
+		},
+		{
+			desc: "test setenv exec cmd",
+			code: `setenv setenvtest <= echo -n "hello"
+                         ` + f.nashdPath + ` -c "echo $setenvtest"`,
+			expectedStdout: "hello\n",
+			expectedStderr: "",
+			expectedErr:    "",
+		},
+		{
+			desc:           "test setenv semicolon",
+			code:           `setenv a setenv b`,
+			expectedStdout: "",
+			expectedStderr: "",
+			expectedErr:    "test setenv semicolon:1:9: Unexpected token setenv, expected semicolon (;) or EOL",
+		},
+	} {
+		testExec(t, test)
+	}
+}
+
+func TestExecuteCd(t *testing.T) {
+	tmpdir, err := ioutil.TempDir("", "nash-cd")
+	if err != nil {
+		t.Fatal(err)
+	}
+	tmpdirEscaped := strings.Replace(tmpdir, "\\", "\\\\", -1)
+	homeEnvVar := "HOME"
+	if runtime.GOOS == "windows" {
+		homeEnvVar = "HOMEPATH"
+
+		// hack to use nash's pwd instead of gnu on windows
+		projectDir := filepath.Join(tests.Gopath, filepath.FromSlash(
+			"src/github.com/NeowayLabs/nash"))
+		pwdDir := filepath.Join(projectDir, "stdbin", "pwd")
+		path := os.Getenv("Path")
+		defer os.Setenv("Path", path) // TODO(i4k): very unsafe
+		os.Setenv("Path", pwdDir+";"+path)
+	}
+
+	for _, test := range []execTestCase{
+		{
+			desc: "test cd 1",
+			code: fmt.Sprintf(`cd %s
+        pwd`, tmpdir),
+			expectedStdout: tmpdir + "\n",
+			expectedStderr: "",
+			expectedErr:    "",
+		},
+		{
+			desc: "test cd 2",
+			code: fmt.Sprintf(`%s = "%s"
+        setenv %s
+        cd
+        pwd`, homeEnvVar, tmpdirEscaped, homeEnvVar),
+			expectedStdout: tmpdir + "\n",
+			expectedStderr: "",
+			expectedErr:    "",
+		},
+		{
+			desc: "test cd into $var",
+			code: fmt.Sprintf(`
+        var="%s"
+        cd $var
+        pwd`, tmpdirEscaped),
+			expectedStdout: tmpdir + "\n",
+			expectedStderr: "",
+			expectedErr:    "",
+		},
+	} {
+		t.Run(test.desc, func(t *testing.T) {
+			testInteractiveExec(t, test)
+		})
+	}
+}
+
+func TestExecuteImport(t *testing.T) {
+	var out bytes.Buffer
+
+	f, teardown := setup(t)
+	defer teardown()
+
+	shell, err := NewShell()
+	if err != nil {
+		t.Fatal(err)
+	}
+
+	shell.SetNashdPath(f.nashdPath)
+	shell.SetStdout(&out)
+
+	tmpfile, err := ioutil.TempFile("", "nash-import")
+	if err != nil {
+		t.Fatal(err)
+	}
+
+	defer os.Remove(tmpfile.Name())
+
+	_, err = tmpfile.Write([]byte(`TESTE="teste"`))
+	if err != nil {
+		t.Fatal(err)
+	}
+
+	fnameEscaped := strings.Replace(tmpfile.Name(), "\\", "\\\\", -1)
+
+	err = shell.Exec("test import", fmt.Sprintf(`import %s
+        echo $TESTE
+        `, fnameEscaped))
+	if err != nil {
+		t.Error(err)
+		return
+	}
+
+	if strings.TrimSpace(string(out.Bytes())) != "teste" {
+		t.Error("Import does not work")
+		return
+	}
+}
+
+func TestExecuteIfEqual(t *testing.T) {
+	var out bytes.Buffer
+
+	f, teardown := setup(t)
+	defer teardown()
+
+	shell, err := NewShell()
+
+	if err != nil {
+		t.Error(err)
+		return
+	}
+
+	shell.SetNashdPath(f.nashdPath)
+	shell.SetStdout(&out)
+
+	err = shell.Exec("test if equal", `
+        if "" == "" {
+            echo "empty string works"
+        }`)
+
+	if err != nil {
+		t.Error(err)
+		return
+	}
+
+	if strings.TrimSpace(string(out.Bytes())) != "empty string works" {
+		t.Errorf("Must be empty. '%s' != 'empty string works'", string(out.Bytes()))
+		return
+	}
+
+	out.Reset()
+
+	err = shell.Exec("test if equal 2", `
+        if "i4k" == "_i4k_" {
+            echo "do not print"
+        }`)
+
+	if err != nil {
+		t.Error(err)
+		return
+	}
+
+	if strings.TrimSpace(string(out.Bytes())) != "" {
+		t.Errorf("Error: '%s' != ''", strings.TrimSpace(string(out.Bytes())))
+		return
+	}
+}
+
+func TestExecuteIfElse(t *testing.T) {
+	var out bytes.Buffer
+
+	f, teardown := setup(t)
+	defer teardown()
+
+	shell, err := NewShell()
+
+	if err != nil {
+		t.Error(err)
+		return
+	}
+
+	shell.SetNashdPath(f.nashdPath)
+	shell.SetStdout(&out)
+
+	err = shell.Exec("test if else", `
+        if "" == "" {
+            echo "if still works"
+        } else {
+            echo "nop"
+        }`)
+
+	if err != nil {
+		t.Error(err)
+		return
+	}
+
+	if strings.TrimSpace(string(out.Bytes())) != "if still works" {
+		t.Errorf("'%s' != 'if still works'", strings.TrimSpace(string(out.Bytes())))
+		return
+	}
+
+	out.Reset()
+
+	err = shell.Exec("test if equal 2", `
+        if "i4k" == "_i4k_" {
+            echo "do not print"
+        } else {
+            echo "print this"
+        }`)
+
+	if err != nil {
+		t.Error(err)
+		return
+	}
+
+	if strings.TrimSpace(string(out.Bytes())) != "print this" {
+		t.Errorf("Error: '%s' != 'print this'", strings.TrimSpace(string(out.Bytes())))
+		return
+	}
+}
+
+func TestExecuteIfElseIf(t *testing.T) {
+	var out bytes.Buffer
+
+	f, teardown := setup(t)
+	defer teardown()
+
+	shell, err := NewShell()
+
+	if err != nil {
+		t.Error(err)
+		return
+	}
+
+	shell.SetNashdPath(f.nashdPath)
+	shell.SetStdout(&out)
+
+	err = shell.Exec("test if else", `
+        if "" == "" {
+            echo "if still works"
+        } else if "bleh" == "bloh" {
+            echo "nop"
+        }`)
+
+	if err != nil {
+		t.Error(err)
+		return
+	}
+
+	if strings.TrimSpace(string(out.Bytes())) != "if still works" {
+		t.Errorf("'%s' != 'if still works'", strings.TrimSpace(string(out.Bytes())))
+		return
+	}
+
+	out.Reset()
+
+	err = shell.Exec("test if equal 2", `
+        if "i4k" == "_i4k_" {
+            echo "do not print"
+        } else if "a" != "b" {
+            echo "print this"
+        }`)
+
+	if err != nil {
+		t.Error(err)
+		return
+	}
+
+	if strings.TrimSpace(string(out.Bytes())) != "print this" {
+		t.Errorf("Error: '%s' != 'print this'", strings.TrimSpace(string(out.Bytes())))
+		return
+	}
+}
+
+func TestExecuteFnDecl(t *testing.T) {
+
+	f, teardown := setup(t)
+	defer teardown()
+
+	shell, err := NewShell()
+
+	if err != nil {
+		t.Error(err)
+		return
+	}
+
+	shell.SetNashdPath(f.nashdPath)
+
+	err = shell.Exec("test fnDecl", `
+        fn build(image, debug) {
+                ls
+        }`)
+
+	if err != nil {
+		t.Error(err)
+		return
+	}
+}
+
+func TestExecuteFnInv(t *testing.T) {
+
+	f, teardown := setup(t)
+	defer teardown()
+
+	shell, err := NewShell()
+
+	if err != nil {
+		t.Error(err)
+		return
+	}
+
+	shell.SetNashdPath(f.nashdPath)
+
+	var out bytes.Buffer
+
+	shell.SetStdout(&out)
+
+	err = shell.Exec("test fn inv", `
+fn getints() {
+        return ("1" "2" "3" "4" "5" "6" "7" "8" "9" "0")
+}
+
+integers <= getints()
+echo -n $integers
+`)
+
+	if err != nil {
+		t.Error(err)
+		return
+	}
+
+	if string(out.Bytes()) != "1 2 3 4 5 6 7 8 9 0" {
+		t.Errorf("'%s' != '%s'", string(out.Bytes()), "1 2 3 4 5 6 7 8 9 0")
+		return
+	}
+
+	out.Reset()
+
+	// Test fn scope
+	err = shell.Exec("test fn inv", `
+OUTSIDE = "some value"
+
+fn getOUTSIDE() {
+        return $OUTSIDE
+}
+
+val <= getOUTSIDE()
+echo -n $val
+`)
+
+	if err != nil {
+		t.Error(err)
+		return
+	}
+
+	if string(out.Bytes()) != "some value" {
+		t.Errorf("'%s' != '%s'", string(out.Bytes()), "some value")
+		return
+	}
+
+	err = shell.Exec("test fn inv", `
+fn notset() {
+        INSIDE = "camshaft"
+}
+
+notset()
+echo -n $INSIDE
+`)
+
+	if err == nil {
+		t.Error("Must fail")
+		return
+	}
+
+	out.Reset()
+
+	// test variables shadow the global ones
+	err = shell.Exec("test shadow", `path="AAA"
+fn test(path) {
+echo -n $path
+}
+        test("BBB")
+`)
+
+	if string(out.Bytes()) != "BBB" {
+		t.Errorf("String differs: '%s' != '%s'", string(out.Bytes()), "BBB")
+		return
+	}
+
+	out.Reset()
+
+	err = shell.Exec("test shadow", `
+fn test(path) {
+echo -n $path
+}
+
+path="AAA"
+        test("BBB")
+`)
+
+	if string(out.Bytes()) != "BBB" {
+		t.Errorf("String differs: '%s' != '%s'", string(out.Bytes()), "BBB")
+		return
+	}
+
+	out.Reset()
+	err = shell.Exec("test fn list arg", `
+	ids_luns = ()
+	id = "1"
+	lun = "lunar"
+	ids_luns <= append($ids_luns, ($id $lun))
+	print(len($ids_luns))`)
+	if err != nil {
+		t.Error(err)
+		return
+	}
+
+	got := string(out.Bytes())
+	expected := "1"
+	if got != expected {
+		t.Fatalf("String differs: '%s' != '%s'", got, expected)
+	}
+
+}
+
+func TestFnComposition(t *testing.T) {
+	for _, test := range []execTestCase{
+		{
+			desc: "composition",
+			code: `
+                fn a(b) { echo -n $b }
+                fn b()  { return "hello" }
+                a(b())
+        `,
+			expectedStdout: "hello",
+			expectedStderr: "",
+			expectedErr:    "",
+		},
+		{
+			desc: "composition",
+			code: `
+                fn a(b, c) { echo -n $b $c  }
+                fn b()     { return "hello" }
+                fn c()     { return "world" }
+                a(b(), c())
+        `,
+			expectedStdout: "hello world",
+			expectedStderr: "",
+			expectedErr:    "",
+		},
+	} {
+		testExec(t, test)
+	}
+}
+
+func TestExecuteFnInvOthers(t *testing.T) {
+
+	f, teardown := setup(t)
+	defer teardown()
+
+	shell, err := NewShell()
+
+	if err != nil {
+		t.Error(err)
+		return
+	}
+
+	shell.SetNashdPath(f.nashdPath)
+
+	var out bytes.Buffer
+
+	shell.SetStdout(&out)
+
+	err = shell.Exec("test fn inv", `
+fn _getints() {
+        return ("1" "2" "3" "4" "5" "6" "7" "8" "9" "0")
+}
+
+fn getints() {
+        values <= _getints()
+
+        return $values
+}
+
+integers <= getints()
+echo -n $integers
+`)
+
+	if err != nil {
+		t.Error(err)
+		return
+	}
+
+	if string(out.Bytes()) != "1 2 3 4 5 6 7 8 9 0" {
+		t.Errorf("'%s' != '%s'", string(out.Bytes()), "1 2 3 4 5 6 7 8 9 0")
+		return
+	}
+}
+
+func TestNonInteractive(t *testing.T) {
+
+	f, teardown := setup(t)
+	defer teardown()
+
+	shell, err := NewShell()
+
+	if err != nil {
+		t.Error(err)
+		return
+	}
+
+	shell.SetNashdPath(f.nashdPath)
+	shell.SetInteractive(true)
+
+	testShellExec(t, shell, execTestCase{
+		desc: "test bindfn interactive",
+		code: `
+        fn greeting() {
+                echo "Hello"
+        }
+
+        bindfn greeting hello`,
+	})
+
+	shell.SetInteractive(false)
+	shell.filename = "<non-interactive>"
+
+	expectedErr := "<non-interactive>:1:0: " +
+		"'hello' is a bind to 'greeting'." +
+		" No binds allowed in non-interactive mode."
+
+	testShellExec(t, shell, execTestCase{
+		desc:           "test 'binded' function non-interactive",
+		code:           `hello`,
+		expectedStdout: "",
+		expectedStderr: "",
+		expectedErr:    expectedErr,
+	})
+
+	expectedErr = "<non-interactive>:6:8: 'bindfn' is not allowed in" +
+		" non-interactive mode."
+
+	testShellExec(t, shell,
+		execTestCase{
+			desc: "test bindfn non-interactive",
+			code: `
+        fn goodbye() {
+                echo "Ciao"
+        }
+
+        bindfn goodbye ciao`,
+			expectedStdout: "",
+			expectedStderr: "",
+			expectedErr:    expectedErr,
+		})
+}
+
+func TestExecuteBindFn(t *testing.T) {
+
+	for _, test := range []execTestCase{
+		{
+			desc: "test bindfn",
+			code: `
+				fn cd() {
+					echo "override builtin cd"
+				}
+
+				bindfn cd cd
+				cd
+			`,
+			expectedStdout: "override builtin cd\n",
+		},
+		{
+			desc: "test bindfn vargs",
+			code: `
+				fn echoargs(args...) {
+					for a in $args {
+						echo $a
+					}
+				}
+
+				bindfn echoargs echoargs
+				echoargs
+				echoargs "a"
+				echoargs "b" "c"
+			`,
+			expectedStdout: "a\nb\nc\n",
+		},
+		{
+			desc: "test empty bindfn vargs len",
+			code: `
+				fn echoargs(args...) {
+					l <= len($args)
+					echo $l
+				}
+
+				bindfn echoargs echoargs
+				echoargs
+			`,
+			expectedStdout: "0\n",
+		},
+		{
+			desc: "test bindfn args",
+			code: `
+				fn foo(line) {
+					echo $line
+				}
+
+				bindfn foo bar
+				bar test test
+			`,
+			expectedErr: "Wrong number of arguments for function foo. Expected 1 but found 2",
+		},
+	} {
+		t.Run(test.desc, func(t *testing.T) {
+			testInteractiveExec(t, test)
+		})
+	}
+}
+
+func TestExecutePipe(t *testing.T) {
+	var stderr bytes.Buffer
+	var stdout bytes.Buffer
+
+	f, teardown := setup(t)
+	defer teardown()
+
+	// Case 1
+	cmd := exec.Command(f.nashdPath, "-c", `echo hello | tr -d "[:space:]"`)
+
+	cmd.Stderr = &stderr
+	cmd.Stdout = &stdout
+
+	err := cmd.Run()
+
+	if err != nil {
+		t.Errorf("Unexpected error: %s", err.Error())
+	}
+
+	expectedOutput := "hello"
+	actualOutput := string(stdout.Bytes())
+
+	if actualOutput != expectedOutput {
+		t.Errorf("'%s' != '%s'", actualOutput, expectedOutput)
+		return
+	}
+	stdout.Reset()
+	stderr.Reset()
+
+	// Case 2
+	cmd = exec.Command(f.nashdPath, "-c", `echo hello | wc -l | tr -d "[:space:]"`)
+
+	cmd.Stderr = &stderr
+	cmd.Stdout = &stdout
+
+	err = cmd.Run()
+
+	if err != nil {
+		t.Errorf("Unexpected error: %s", err.Error())
+	}
+
+	expectedOutput = "1"
+	actualOutput = string(stdout.Bytes())
+
+	if actualOutput != expectedOutput {
+		t.Errorf("'%s' != '%s'", actualOutput, expectedOutput)
+		return
+	}
+}
+
+func TestExecuteRedirectionPipe(t *testing.T) {
+	var stderr bytes.Buffer
+
+	f, teardown := setup(t)
+	defer teardown()
+
+	cmd := exec.Command(f.nashdPath, "-c", `cat stuff >[2=] | grep file`)
+
+	cmd.Stderr = &stderr
+
+	err := cmd.Run()
+
+	expectedError := "exit status 1"
+
+	if err != nil {
+		if err.Error() != expectedError {
+			t.Errorf("Error differs: Expected '%s' but got '%s'",
+				expectedError,
+				err.Error())
+			return
+		}
+	}
+
+	expectedStdErr := "<interactive>:1:16: exit status 1|success"
+	strErr := strings.TrimSpace(string(stderr.Bytes()))
+
+	if strErr != expectedStdErr {
+		t.Errorf("Expected stderr to be '%s' but got '%s'",
+			expectedStdErr,
+			strErr)
+		return
+	}
+}
+
+func testTCPRedirection(t *testing.T, port, command string) {
+	message := "hello world"
+	done := make(chan error)
+
+	l, err := net.Listen("tcp", port)
+	if err != nil {
+		t.Fatal(err)
+	}
+	defer l.Close()
+
+	f, teardown := setup(t)
+	defer teardown()
+
+	go func() {
+		shell, err := NewShell()
+		if err != nil {
+			t.Fatal(err)
+		}
+
+		shell.SetNashdPath(f.nashdPath)
+
+		err = <-done
+		if err != nil {
+			return
+		}
+
+		done <- shell.Exec("test net redirection", command)
+	}()
+
+	done <- nil // synchronize peers
+	conn, err := l.Accept()
+	if err != nil {
+		done <- err
+		t.Fatal(err)
+	}
+
+	defer conn.Close()
+	err = <-done
+	if err != nil {
+		t.Fatal(err)
+	}
+
+	buf, err := ioutil.ReadAll(conn)
+	if err != nil {
+		t.Fatal(err)
+	}
+
+	if msg := string(buf[:]); msg != message {
+		t.Fatalf("Unexpected message:\nGot:\t\t%s\nExpected:\t%s\n", msg, message)
+	}
+}
+
+func TestTCPRedirection(t *testing.T) {
+	testTCPRedirection(t, ":4666", `echo -n "hello world" >[1] "tcp://localhost:4666"`)
+	testTCPRedirection(t, ":4667", `echo -n "hello world" > "tcp://localhost:4667"`)
+}
+
+func TestExecuteUnixRedirection(t *testing.T) {
+	if runtime.GOOS == "windows" {
+		t.Skip("windows does not support unix socket")
+		return
+	}
+	message := "hello world"
+
+	sockDir, err := ioutil.TempDir("", "nash-tests")
+	if err != nil {
+		t.Error(err)
+		return
+	}
+
+	sockFile := sockDir + "/listen.sock"
+
+	defer func() {
+		os.Remove(sockFile)
+		os.RemoveAll(sockDir)
+	}()
+
+	done := make(chan bool)
+	writeDone := make(chan bool)
+
+	f, teardown := setup(t)
+	defer teardown()
+
+	go func() {
+		defer func() {
+			writeDone <- true
+		}()
+
+		shell, err := NewShell()
+
+		if err != nil {
+			t.Error(err)
+			return
+		}
+
+		shell.SetNashdPath(f.nashdPath)
+
+		<-done
+
+		err = shell.Exec("test net redirection", `echo -n "`+message+`" >[1] "unix://`+sockFile+`"`)
+
+		if err != nil {
+			t.Error(err)
+			return
+		}
+	}()
+
+	l, err := net.Listen("unix", sockFile)
+
+	if err != nil {
+		t.Error(err)
+		return
+	}
+
+	defer l.Close()
+
+	go func() {
+		conn, err := l.Accept()
+		if err != nil {
+			return
+		}
+
+		defer conn.Close()
+
+		buf, err := ioutil.ReadAll(conn)
+
+		if err != nil {
+			t.Fatal(err)
+		}
+
+		fmt.Println(string(buf[:]))
+
+		if msg := string(buf[:]); msg != message {
+			t.Fatalf("Unexpected message:\nGot:\t\t%s\nExpected:\t%s\n", msg, message)
+		}
+
+		return // Done
+	}()
+
+	done <- true
+	<-writeDone
+}
+
+func TestExecuteUDPRedirection(t *testing.T) {
+	message := "hello world"
+
+	f, teardown := setup(t)
+	defer teardown()
+
+	done := make(chan bool)
+	writeDone := make(chan bool)
+
+	go func() {
+		defer func() {
+			writeDone <- true
+		}()
+
+		shell, err := NewShell()
+
+		if err != nil {
+			t.Error(err)
+			return
+		}
+
+		shell.SetNashdPath(f.nashdPath)
+
+		<-done
+
+		err = shell.Exec("test net redirection", `echo -n "`+message+`" >[1] "udp://localhost:6667"`)
+
+		if err != nil {
+			t.Error(err)
+			return
+		}
+	}()
+
+	serverAddr, err := net.ResolveUDPAddr("udp", ":6667")
+
+	if err != nil {
+		t.Error(err)
+		return
+	}
+
+	l, err := net.ListenUDP("udp", serverAddr)
+
+	if err != nil {
+		t.Fatal(err)
+	}
+
+	go func() {
+		defer l.Close()
+
+		buf := make([]byte, 1024)
+
+		nb, _, err := l.ReadFromUDP(buf)
+
+		if err != nil {
+			t.Error(err)
+			return
+		}
+
+		received := string(buf[:nb])
+
+		if received != message {
+			t.Errorf("Unexpected message:\nGot:\t\t'%s'\nExpected:\t'%s'\n", received, message)
+		}
+	}()
+
+	time.Sleep(time.Second * 1)
+
+	done <- true
+	<-writeDone
+}
+
+func TestExecuteReturn(t *testing.T) {
+	for _, test := range []execTestCase{
+		{
+			desc:           "return invalid",
+			code:           `return`,
+			expectedStdout: "",
+			expectedStderr: "",
+			expectedErr:    "<interactive>:1:0: Unexpected return outside of function declaration.",
+		},
+		{
+			desc: "test simple return",
+			code: `fn test() { return }
+test()`,
+			expectedStdout: "",
+			expectedStderr: "",
+			expectedErr:    "",
+		},
+		{
+			desc: "return must finish func evaluation",
+			code: `fn test() {
+	if "1" == "1" {
+		return "1"
+	}
+
+	return "0"
+}
+
+res <= test()
+echo -n $res`,
+			expectedStdout: "1",
+			expectedStderr: "",
+			expectedErr:    "",
+		},
+		{
+			desc: "ret from for",
+			code: `fn test() {
+	values = (0 1 2 3 4 5 6 7 8 9)
+
+	for i in $values {
+		if $i == "5" {
+			return $i
+		}
+	}
+
+	return "0"
+}
+a <= test()
+echo -n $a`,
+			expectedStdout: "5",
+			expectedStderr: "",
+			expectedErr:    "",
+		},
+		{
+			desc: "inf loop ret",
+			code: `fn test() {
+	for {
+		if "1" == "1" {
+			return "1"
+		}
+	}
+
+	# never happen
+	return "bleh"
+}
+a <= test()
+echo -n $a`,
+			expectedStdout: "1",
+			expectedStderr: "",
+			expectedErr:    "",
+		},
+		{
+			desc: "test returning funcall",
+			code: `fn a() { return "1" }
+                         fn b() { return a() }
+                         c <= b()
+                         echo -n $c`,
+			expectedStdout: "1",
+			expectedStderr: "",
+			expectedErr:    "",
+		},
+	} {
+		testExec(t, test)
+	}
+}
+
+func TestExecuteFnAsFirstClass(t *testing.T) {
+
+	f, teardown := setup(t)
+	defer teardown()
+
+	shell, err := NewShell()
+
+	if err != nil {
+		t.Error(err)
+		return
+	}
+
+	shell.SetNashdPath(f.nashdPath)
+
+	var out bytes.Buffer
+
+	shell.SetStdout(&out)
+
+	err = shell.Exec("test fn by arg", `
+        fn printer(val) {
+                echo -n $val
+        }
+
+        fn success(print, val) {
+                $print("[SUCCESS] " + $val)
+        }
+
+        success($printer, "Command executed!")
+        `)
+
+	if err != nil {
+		t.Error(err)
+		return
+	}
+
+	expected := `[SUCCESS] Command executed!`
+
+	if expected != string(out.Bytes()) {
+		t.Errorf("Differs: '%s' != '%s'", expected, string(out.Bytes()))
+		return
+	}
+}
+
+func TestExecuteConcat(t *testing.T) {
+	f, teardown := setup(t)
+	defer teardown()
+
+	shell, err := NewShell()
+
+	if err != nil {
+		t.Error(err)
+		return
+	}
+
+	shell.SetNashdPath(f.nashdPath)
+	shell.Reset()
+
+	var out bytes.Buffer
+
+	shell.SetStdout(&out)
+
+	err = shell.Exec("", `a = "A"
+b = "B"
+c = $a + $b + "C"
+echo -n $c`)
+
+	if err != nil {
+		t.Error(err)
+		return
+	}
+
+	if string(out.Bytes()) != "ABC" {
+		t.Errorf("Must be equal. '%s' != '%s'", string(out.Bytes()), "ABC")
+		return
+	}
+
+	out.Reset()
+
+	err = shell.Exec("concat indexed var", `tag = (Name some)
+	echo -n "Key="+$tag[0]+",Value="+$tag[1]`)
+
+	if err != nil {
+		t.Error(err)
+		return
+	}
+
+	expected := "Key=Name,Value=some"
+
+	if expected != string(out.Bytes()) {
+		t.Errorf("String differs: '%s' != '%s'", expected, string(out.Bytes()))
+		return
+	}
+}
+
+func TestExecuteFor(t *testing.T) {
+	f, teardown := setup(t)
+	defer teardown()
+
+	shell, err := NewShell()
+
+	if err != nil {
+		t.Error(err)
+		return
+	}
+
+	shell.SetNashdPath(f.nashdPath)
+
+	var out bytes.Buffer
+
+	shell.SetStdout(&out)
+
+	err = shell.Exec("simple loop", `files = (/etc/passwd /etc/shells)
+for f in $files {
+        echo $f
+        echo "loop"
+}`)
+
+	if err != nil {
+		t.Error(err)
+		return
+	}
+
+	expected := `/etc/passwd
+loop
+/etc/shells
+loop`
+	value := strings.TrimSpace(string(out.Bytes()))
+
+	if value != expected {
+		t.Errorf("String differs: '%s' != '%s'", expected, value)
+		return
+	}
+
+}
+
+func TestExecuteInfiniteLoop(t *testing.T) {
+	f, teardown := setup(t)
+	defer teardown()
+
+	shell, err := NewShell()
+	if err != nil {
+		t.Error(err)
+		return
+	}
+
+	shell.SetNashdPath(f.nashdPath)
+
+	doneCtrlc := make(chan bool)
+	doneLoop := make(chan bool)
+
+	go func() {
+		fmt.Printf("Waiting 2 second to abort infinite loop")
+		time.Sleep(2 * time.Second)
+
+		err := shell.TriggerCTRLC()
+		if err != nil {
+			t.Fatal(err)
+		}
+		doneCtrlc <- true
+	}()
+
+	go func() {
+		err = shell.Exec("simple loop", `for {
+		echo "infinite loop" >[1=]
+		sleep 1
+}`)
+		doneLoop <- true
+
+		if err == nil {
+			t.Errorf("Must fail with interrupted error")
+			return
+		}
+
+		type interrupted interface {
+			Interrupted() bool
+		}
+
+		if errInterrupted, ok := err.(interrupted); !ok || !errInterrupted.Interrupted() {
+			t.Errorf("Loop not interrupted properly")
+			return
+		}
+	}()
+
+	for i := 0; i < 2; i++ {
+		select {
+		case <-doneCtrlc:
+			fmt.Printf("CTRL-C Sent to subshell\n")
+		case <-doneLoop:
+			fmt.Printf("Loop finished.\n")
+		case <-time.After(5 * time.Second):
+			t.Errorf("Failed to stop infinite loop")
+			return
+		}
+	}
+}
+
+func TestExecuteVariableIndexing(t *testing.T) {
+	f, teardown := setup(t)
+	defer teardown()
+
+	shell, err := NewShell()
+	if err != nil {
+		t.Error(err)
+		return
+	}
+
+	var out bytes.Buffer
+
+	shell.SetNashdPath(f.nashdPath)
+	shell.SetStdout(&out)
+
+	err = shell.Exec("indexing", `list = ("1" "2" "3")
+        echo -n $list[0]`)
+	if err != nil {
+		t.Error(err)
+		return
+	}
+
+	result := strings.TrimSpace(string(out.Bytes()))
+	expected := "1"
+
+	if expected != result {
+		t.Errorf("Fail: '%s' != '%s'", expected, result)
+		return
+	}
+
+	out.Reset()
+
+	err = shell.Exec("indexing", `i = "0"
+echo -n $list[$i]`)
+
+	if err != nil {
+		t.Error(err)
+		return
+	}
+
+	result = strings.TrimSpace(string(out.Bytes()))
+	expected = "1"
+
+	if expected != result {
+		t.Errorf("Fail: '%s' != '%s'", expected, result)
+		return
+	}
+
+	out.Reset()
+
+	err = shell.Exec("indexing", `tmp <= seq 0 2
+seq <= split($tmp, "\n")
+
+for i in $seq {
+    echo -n $list[$i]
+}`)
+	if err != nil {
+		t.Error(err)
+		return
+	}
+
+	result = strings.TrimSpace(string(out.Bytes()))
+	expected = "123"
+
+	if expected != result {
+		t.Errorf("Fail: '%s' != '%s'", expected, result)
+		return
+	}
+
+	out.Reset()
+
+	err = shell.Exec("indexing", `echo -n $list[5]`)
+	if err == nil {
+		t.Error("Must fail. Out of bounds")
+		return
+	}
+
+	out.Reset()
+
+	err = shell.Exec("indexing", `a = ("0")
+echo -n $list[$a[0]]`)
+	if err != nil {
+		t.Error(err)
+		return
+	}
+
+	result = strings.TrimSpace(string(out.Bytes()))
+	expected = "1"
+
+	if expected != result {
+		t.Errorf("Fail: '%s' != '%s'", expected, result)
+		return
+	}
+}
+
+func TestExecuteSubShellDoesNotOverwriteparentEnv(t *testing.T) {
+	shell, err := NewShell()
+
+	if err != nil {
+		t.Error(err)
+		return
+	}
+
+	err = shell.Exec("set env", `setenv SHELL = "bleh"`)
+
+	if err != nil {
+		t.Error(err)
+		return
+	}
+
+	var out bytes.Buffer
+	shell.SetStdout(&out)
+
+	err = shell.Exec("set env from fn", `fn test() {
+        # test() should not call the setup func in Nash
+}
+
+test()
+
+echo -n $SHELL`)
+
+	if err != nil {
+		t.Error(err)
+		return
+	}
+
+	if string(out.Bytes()) != "bleh" {
+		t.Errorf("Differ: '%s' != '%s'", "bleh", string(out.Bytes()))
+		return
+	}
+}
+
+func TestExecuteInterruptDoesNotCancelLoop(t *testing.T) {
+	shell, err := NewShell()
+
+	if err != nil {
+		t.Error(err)
+		return
+	}
+
+	shell.TriggerCTRLC()
+
+	time.Sleep(time.Second * 1)
+
+	err = shell.Exec("interrupting loop", `seq = (1 2 3 4 5)
+for i in $seq {}`)
+
+	if err != nil {
+		t.Error(err)
+		return
+	}
+}
+
+func TestExecuteErrorSuppressionAll(t *testing.T) {
+	shell, err := NewShell()
+
+	if err != nil {
+		t.Error(err)
+		return
+	}
+
+	err = shell.Exec("-input-", `-command-not-exists`)
+	if err != nil {
+		t.Errorf("Expected to not fail...: %s", err.Error())
+		return
+	}
+
+	scode, ok := shell.Getvar("status")
+	if !ok || scode.Type() != sh.StringType || scode.String() != strconv.Itoa(ENotFound) {
+		t.Errorf("Invalid status code %s", scode.String())
+		return
+	}
+
+	err = shell.Exec("-input-", `echo works >[1=]`)
+	if err != nil {
+		t.Error(err)
+		return
+	}
+
+	scode, ok = shell.Getvar("status")
+	if !ok || scode.Type() != sh.StringType || scode.String() != "0" {
+		t.Errorf("Invalid status code %s", scode)
+		return
+	}
+
+	err = shell.Exec("-input-", `echo works | cmd-does-not-exists`)
+	if err == nil {
+		t.Errorf("Must fail")
+		return
+	}
+
+	expectedError := `<interactive>:1:11: not started|exec: "cmd-does-not-exists": executable file not found in`
+
+	if !strings.HasPrefix(err.Error(), expectedError) {
+		t.Errorf("Unexpected error: %s", err.Error())
+		return
+	}
+
+	scode, ok = shell.Getvar("status")
+	if !ok || scode.Type() != sh.StringType || scode.String() != "255|127" {
+		t.Errorf("Invalid status code %s", scode)
+		return
+	}
+}
+
+func TestExecuteGracefullyError(t *testing.T) {
+	shell, err := NewShell()
+
+	if err != nil {
+		t.Error(err)
+		return
+	}
+
+	err = shell.Exec("someinput.sh", "(")
+	if err == nil {
+		t.Errorf("Must fail...")
+		return
+	}
+
+	expectErr := "someinput.sh:1:1: Multi-line command not finished. Found EOF but expect ')'"
+
+	if err.Error() != expectErr {
+		t.Errorf("Expect error: %s, but got: %s", expectErr, err.Error())
+		return
+	}
+
+	err = shell.Exec("input", "echo(")
+	if err == nil {
+		t.Errorf("Must fail...")
+		return
+	}
+
+	if err.Error() != "input:1:5: Unexpected token EOF. Expecting STRING, VARIABLE or )" {
+		t.Errorf("Unexpected error: %s", err.Error())
+		return
+	}
+
+}
+
+func TestExecuteMultilineCmd(t *testing.T) {
+	shell, err := NewShell()
+
+	if err != nil {
+		t.Error(err)
+		return
+	}
+
+	var out bytes.Buffer
+
+	shell.SetStdout(&out)
+
+	err = shell.Exec("test", `(echo -n
+		hello
+		world)`)
+
+	if err != nil {
+		t.Error(err)
+		return
+	}
+
+	expected := "hello world"
+
+	if expected != string(out.Bytes()) {
+		t.Errorf("Expected '%s' but got '%s'", expected, string(out.Bytes()))
+		return
+	}
+
+	out.Reset()
+
+	err = shell.Exec("test", `(
+                echo -n 1 2 3 4 5 6 7 8 9 10
+                        11 12 13 14 15 16 17 18 19 20
+                )`)
+
+	if err != nil {
+		t.Error(err)
+		return
+	}
+
+	expected = "1 2 3 4 5 6 7 8 9 10 11 12 13 14 15 16 17 18 19 20"
+
+	if expected != string(out.Bytes()) {
+		t.Errorf("Expected '%s' but got '%s'", expected, string(out.Bytes()))
+		return
+	}
+}
+
+func TestExecuteMultilineCmdAssign(t *testing.T) {
+	shell, err := NewShell()
+
+	if err != nil {
+		t.Error(err)
+		return
+	}
+
+	var out bytes.Buffer
+
+	shell.SetStdout(&out)
+
+	err = shell.Exec("test", `val <= (echo -n
+		hello
+		world)
+
+	echo -n $val`)
+
+	if err != nil {
+		t.Error(err)
+		return
+	}
+
+	expected := "hello world"
+
+	if expected != string(out.Bytes()) {
+		t.Errorf("Expected '%s' but got '%s'", expected, string(out.Bytes()))
+		return
+	}
+
+	out.Reset()
+
+	err = shell.Exec("test", `val <= (
+                echo -n 1 2 3 4 5 6 7 8 9 10
+                        11 12 13 14 15 16 17 18 19 20
+                )
+		echo -n $val`)
+
+	if err != nil {
+		t.Error(err)
+		return
+	}
+
+	expected = "1 2 3 4 5 6 7 8 9 10 11 12 13 14 15 16 17 18 19 20"
+
+	if expected != string(out.Bytes()) {
+		t.Errorf("Expected '%s' but got '%s'", expected, string(out.Bytes()))
+		return
+	}
+}
+
+func TestExecuteMultiReturnUnfinished(t *testing.T) {
+	shell, err := NewShell()
+
+	if err != nil {
+		t.Error(err)
+		return
+	}
+
+	err = shell.Exec("test", "(")
+
+	if err == nil {
+		t.Errorf("Must fail... Must return an unfinished paren error")
+		return
+	}
+
+	type unfinished interface {
+		Unfinished() bool
+	}
+
+	if e, ok := err.(unfinished); !ok || !e.Unfinished() {
+		t.Errorf("Must fail with unfinished paren error. Got %s", err.Error())
+		return
+	}
+
+	err = shell.Exec("test", `(
+echo`)
+
+	if err == nil {
+		t.Errorf("Must fail... Must return an unfinished paren error")
+		return
+	}
+
+	if e, ok := err.(unfinished); !ok || !e.Unfinished() {
+		t.Errorf("Must fail with unfinished paren error. Got %s", err.Error())
+		return
+	}
+
+	err = shell.Exec("test", `(
+echo hello
+world`)
+
+	if err == nil {
+		t.Errorf("Must fail... Must return an unfinished paren error")
+		return
+	}
+
+	if e, ok := err.(unfinished); !ok || !e.Unfinished() {
+		t.Errorf("Must fail with unfinished paren error. Got %s", err.Error())
+		return
+	}
+}
+
+func TestExecuteVariadicFn(t *testing.T) {
+	for _, test := range []execTestCase{
+		{
+			desc: "println",
+			code: `fn println(fmt, arg...) {
+	print($fmt+"\n", $arg...)
+}
+println("%s %s", "test", "test")`,
+			expectedStdout: "test test\n",
+			expectedStderr: "",
+			expectedErr:    "",
+		},
+		{
+			desc: "lots of args",
+			code: `fn println(fmt, arg...) {
+	print($fmt+"\n", $arg...)
+}
+println("%s%s%s%s%s%s%s%s%s%s", "1", "2", "3", "4", "5", "6", "7", "8", "9", "10")`,
+			expectedStdout: "12345678910\n",
+			expectedStderr: "",
+			expectedErr:    "",
+		},
+		{
+			desc: "passing list to var arg fn",
+			code: `fn puts(arg...) { for a in $arg { echo $a } }
+				a = ("1" "2" "3" "4" "5")
+				puts($a...)`,
+			expectedErr:    "",
+			expectedStdout: "1\n2\n3\n4\n5\n",
+			expectedStderr: "",
+		},
+		{
+			desc: "passing empty list to var arg fn",
+			code: `fn puts(arg...) { for a in $arg { echo $a } }
+				a = ()
+				puts($a...)`,
+			expectedErr:    "",
+			expectedStdout: "",
+			expectedStderr: "",
+		},
+		{
+			desc: "... expansion",
+			code: `args = ("plan9" "from" "outer" "space")
+print("%s %s %s %s", $args...)`,
+			expectedStdout: "plan9 from outer space",
+		},
+		{
+			desc:           "literal ... expansion",
+			code:           `print("%s:%s:%s", ("a" "b" "c")...)`,
+			expectedStdout: "a:b:c",
+		},
+		{
+			desc:        "varargs only as last argument",
+			code:        `fn println(arg..., fmt) {}`,
+			expectedErr: "<interactive>:1:11: Vararg 'arg...' isn't the last argument",
+		},
+		{
+			desc: "variadic argument are optional",
+			code: `fn println(b...) {
+	for v in $b {
+		print($v)
+	}
+	print("\n")
+}
+println()`,
+			expectedStdout: "\n",
+		},
+		{
+			desc: "the first argument isn't optional",
+			code: `fn a(b, c...) {
+    print($b, $c...)
+}
+a("test")`,
+			expectedStdout: "test",
+		},
+		{
+			desc: "the first argument isn't optional",
+			code: `fn a(b, c...) {
+    print($b, $c...)
+}
+a()`,
+			expectedErr: "<interactive>:4:0: Wrong number of arguments for function a. Expected at least 1 arguments but found 0",
+		},
+	} {
+		testExec(t, test)
+	}
+}