package sh

import (
	"bytes"
	"fmt"
	"io/ioutil"
	"net"
	"os"
	"os/exec"
	"os/user"
	"path"
	"path/filepath"
	"runtime"
	"strconv"
	"strings"
	"testing"
	"time"

	"github.com/NeowayLabs/nash/sh"
)

type (
	execTestCase struct {
		desc              string
		code              string
		expectedStdout    string
		expectedStderr    string
		expectedErr       string
		expectedPrefixErr string
	}

	fixture struct {
		dir       string
		nashdPath string
	}
)

func init() {

}

func getGopath() string {
	gopath := os.Getenv("GOPATH")
	if gopath == "" {
		usr, err := user.Current()
		if err != nil {
			panic(err)
		}
		if usr.HomeDir == "" {
			panic("Unable to discover GOPATH")
		}
		gopath = path.Join(usr.HomeDir, "go")
	}
	return gopath
}

func setup(t *testing.T) (fixture, func()) {
	gopath := getGopath()
	testDir := filepath.FromSlash(path.Join(gopath, "/src/github.com/NeowayLabs/nash/", "testfiles"))
	nashdPath := filepath.FromSlash(path.Join(gopath, "/src/github.com/NeowayLabs/nash/cmd/nash/nash"))

	if runtime.GOOS == "windows" {
		nashdPath += ".exe"
	}

	if _, err := os.Stat(nashdPath); err != nil {
		panic(fmt.Errorf("Please, run make build before running tests: %s", err.Error()))
	}

	tmpNashPath, err := ioutil.TempDir("", "nashpath")
	if err != nil {
		t.Fatal(err)
	}

	err = os.Setenv("NASHPATH", tmpNashPath)
	if err != nil {
		t.Fatal(err)
	}

	return fixture{
			dir:       testDir,
			nashdPath: nashdPath,
		}, func() {
			os.RemoveAll(tmpNashPath)
			err := os.Unsetenv("NASHPATH")
			if err != nil {
				t.Fatal(err)
			}
		}
}

func testExecuteFile(t *testing.T, path, expected string) {
	var out bytes.Buffer
	f, teardown := setup(t)
	defer teardown()

	shell, err := NewShell()

	if err != nil {
		t.Error(err)
		return
	}

	shell.SetNashdPath(f.nashdPath)
	shell.SetStdout(&out)

	err = shell.ExecFile(path)

	if err != nil {
		t.Error(err)
		return
	}

	if string(out.Bytes()) != expected {
		t.Errorf("Wrong command output: '%s' != '%s'",
			string(out.Bytes()), expected)
		return
	}
}

func testShellExec(t *testing.T, shell *Shell, testcase execTestCase) {
	t.Helper()

	var bout bytes.Buffer
	var berr bytes.Buffer
	shell.SetStderr(&berr)
	shell.SetStdout(&bout)

	err := shell.Exec(testcase.desc, testcase.code)
	if err != nil {
		if testcase.expectedPrefixErr != "" {
			if !strings.HasPrefix(err.Error(), testcase.expectedPrefixErr) {
				t.Errorf("[%s] Prefix of error differs: Expected prefix '%s' in '%s'",
					testcase.desc,
					testcase.expectedPrefixErr,
					err.Error())
			}
		} else if err.Error() != testcase.expectedErr {
			t.Errorf("[%s] Error differs: Expected '%s' but got '%s'",
				testcase.desc,
				testcase.expectedErr,
				err.Error())
		}
	}

	if testcase.expectedStdout != string(bout.Bytes()) {
		t.Errorf("[%s] Stdout differs: '%s' != '%s'",
			testcase.desc,
			testcase.expectedStdout,
			string(bout.Bytes()))
		return
	}

	if testcase.expectedStderr != string(berr.Bytes()) {
		t.Errorf("[%s] Stderr differs: '%s' != '%s'",
			testcase.desc,
			testcase.expectedStderr,
			string(berr.Bytes()))
		return
	}
	bout.Reset()
	berr.Reset()
}

func testExec(t *testing.T, testcase execTestCase) {

	f, teardown := setup(t)
	defer teardown()

	shell, err := NewShell()
	if err != nil {
		t.Error(err)
		return
	}

	shell.SetNashdPath(f.nashdPath)
	testShellExec(t, shell, testcase)
}

func testInteractiveExec(t *testing.T, testcase execTestCase) {
	t.Helper()

	f, teardown := setup(t)
	defer teardown()

	shell, err := NewShell()

	if err != nil {
		t.Error(err)
		return
	}

	shell.SetNashdPath(f.nashdPath)
	shell.SetInteractive(true)

	testShellExec(t, shell, testcase)
}

func TestInitEnv(t *testing.T) {
	os.Setenv("TEST", "abc=123=")

	shell, err := NewShell()
	if err != nil {
		t.Fatal(err)
	}

	testEnv, ok := shell.Getenv("TEST")
	if !ok {
		t.Fatal("environment TEST not found")
	}
	expectedTestEnv := "abc=123="

	if testEnv.String() != expectedTestEnv {
		t.Fatalf("Expected TEST Env differs: '%s' != '%s'", testEnv, expectedTestEnv)
	}
}

func TestExecuteFile(t *testing.T) {
	type fileTests struct {
		path     string
		expected string
	}
	f, teardown := setup(t)
	defer teardown()

	for _, ftest := range []fileTests{
		{path: "/ex1.sh", expected: "hello world\n"},
	} {
		testExecuteFile(t, f.dir+ftest.path, ftest.expected)
	}
}

func TestExecuteCommand(t *testing.T) {
	echopath, err := exec.LookPath("echo")
	if err != nil {
		t.Fatal(err)
	}

	echodir := filepath.Dir(echopath)

	for _, test := range []execTestCase{
		{
			desc:              "command failed",
			code:              `non-existing-program`,
			expectedStdout:    "",
			expectedStderr:    "",
			expectedPrefixErr: `exec: "non-existing-program": executable file not found in `,
		},
		{
			desc:           "err ignored",
			code:           `-non-existing-program`,
			expectedStdout: "",
			expectedStderr: "",
			expectedErr:    "",
		},
		{
			desc:           "hello world",
			code:           "echo -n hello world",
			expectedStdout: "hello world",
			expectedStderr: "",
			expectedErr:    "",
		},
		{
			desc:           "cmd with concat",
			code:           `echo -n "hello " + "world"`,
			expectedStdout: "hello world",
			expectedStderr: "",
			expectedErr:    "",
		},
		{
			desc: "local command",
			code: fmt.Sprintf(`echodir = "%s"
chdir($echodir)
./echo -n hello
`, strings.Replace(echodir, "\\", "\\\\", -1)),
			expectedStdout: "hello",
			expectedStderr: "",
			expectedErr:    "",
		},
	} {
		testExec(t, test)
	}
}

func TestExecuteAssignment(t *testing.T) {
	for _, test := range []execTestCase{
		{ // wrong assignment
			desc:           "wrong assignment",
			code:           `name=i4k`,
			expectedStdout: "",
			expectedStderr: "",
			expectedErr:    "wrong assignment:1:5: Unexpected token IDENT. Expecting VARIABLE, STRING or (",
		},
		{
			desc: "assignment",
			code: `name="i4k"
                         echo $name`,
			expectedStdout: "i4k\n",
			expectedStderr: "",
			expectedErr:    "",
		},
		{
			desc: "list assignment",
			code: `name=(honda civic)
                         echo -n $name`,
			expectedStdout: "honda civic",
			expectedStderr: "",
			expectedErr:    "",
		},
		{
			desc: "list of lists",
			code: `l = (
		(name Archlinux)
		(arch amd64)
		(kernel 4.7.1)
	)

	echo $l[0]
	echo $l[1]
	echo -n $l[2]`,
			expectedStdout: `name Archlinux
arch amd64
kernel 4.7.1`,
			expectedStderr: "",
			expectedErr:    "",
		},
		{
			desc: "list assignment",
			code: `l = (0 1 2 3)
                         l[0] = "666"
                         echo -n $l`,
			expectedStdout: `666 1 2 3`,
			expectedStderr: "",
			expectedErr:    "",
		},
		{
			desc: "list assignment",
			code: `l = (0 1 2 3)
                         a = "2"
                         l[$a] = "666"
                         echo -n $l`,
			expectedStdout: `0 1 666 3`,
			expectedStderr: "",
			expectedErr:    "",
		},
	} {
		testExec(t, test)
	}
}

func TestExecuteMultipleAssignment(t *testing.T) {
	for _, test := range []execTestCase{
		{
			desc: "multiple assignment",
			code: `_1, _2 = "1", "2"
				echo -n $_1 $_2`,
			expectedStdout: "1 2",
			expectedStderr: "",
			expectedErr:    "",
		},
		{
			desc: "multiple assignment",
			code: `_1, _2, _3 = "1", "2", "3"
				echo -n $_1 $_2 $_3`,
			expectedStdout: "1 2 3",
			expectedStderr: "",
			expectedErr:    "",
		},
		{
			desc: "multiple assignment",
			code: `_1, _2 = (), ()
				echo -n $_1 $_2`,
			expectedStdout: "",
			expectedStderr: "",
			expectedErr:    "",
		},
		{
			desc: "multiple assignment",
			code: `_1, _2 = (1 2 3 4 5), (6 7 8 9 10)
				echo -n $_1 $_2`,
			expectedStdout: "1 2 3 4 5 6 7 8 9 10",
			expectedStderr: "",
			expectedErr:    "",
		},
		{
			desc: "multiple assignment",
			code: `_1, _2, _3, _4, _5, _6, _7, _8, _9, _10 = "1", "2", "3", "4", "5", "6", "7", "8", "9", "10"
				echo -n $_1 $_2 $_3 $_4 $_5 $_6 $_7 $_8 $_9 $_10`,
			expectedStdout: "1 2 3 4 5 6 7 8 9 10",
			expectedStderr: "",
			expectedErr:    "",
		},
		{
			desc: "multiple assignment",
			code: `_1, _2 = (a b c), "d"
				echo -n $_1 $_2`,
			expectedStdout: "a b c d",
			expectedStderr: "",
			expectedErr:    "",
		},
		{
			desc: "multiple assignment",
			code: `fn a() { echo -n "a" }
				  fn b() { echo -n "b" }
				  _a, _b = $a, $b
				  $_a(); $_b()`,
			expectedStdout: "ab",
			expectedStderr: "",
			expectedErr:    "",
		},
	} {
		testExec(t, test)
	}
}

func TestExecuteCmdAssignment(t *testing.T) {
	for _, test := range []execTestCase{
		{
			desc: "cmd assignment",
			code: `name <= echo -n i4k
                         echo -n $name`,
			expectedStdout: "i4k",
			expectedStderr: "",
			expectedErr:    "",
		},
		{
			desc: "list cmd assignment",
			code: `name <= echo "honda civic"
                         echo -n $name`,
			expectedStdout: "honda civic",
			expectedStderr: "",
			expectedErr:    "",
		},
		{
			desc:           "wrong cmd assignment",
			code:           `name <= ""`,
			expectedStdout: "",
			expectedStderr: "",
			expectedErr:    "wrong cmd assignment:1:9: Invalid token STRING. Expected command or function invocation",
		},
		{
			desc: "fn must return value",
			code: `fn e() {}
                         v <= e()`,
			expectedStdout: "",
			expectedStderr: "",
			expectedErr:    "<interactive>:2:25: Functions returns 0 objects, but statement expects 1",
		},
		{
			desc: "list assignment",
			code: `l = (0 1 2 3)
                         l[0] <= echo -n 666
                         echo -n $l`,
			expectedStdout: `666 1 2 3`,
			expectedStderr: "",
			expectedErr:    "",
		},
		{
			desc: "list assignment",
			code: `l = (0 1 2 3)
                         a = "2"
                         l[$a] <= echo -n "666"
                         echo -n $l`,
			expectedStdout: `0 1 666 3`,
			expectedStderr: "",
			expectedErr:    "",
		},
	} {
		testExec(t, test)
	}
}

func TestExecuteCmdMultipleAssignment(t *testing.T) {
	for _, test := range []execTestCase{
		{
			desc: "cmd assignment",
			code: `name, err <= echo -n i4k
                         if $err == "0" {
                             echo -n $name
                         }`,
			expectedStdout: "i4k",
			expectedStderr: "",
			expectedErr:    "",
		},
		{
			desc: "list cmd assignment",
			code: `name, err2 <= echo "honda civic"
                         if $err2 == "0" {
                             echo -n $name
                         }`,
			expectedStdout: "honda civic",
			expectedStderr: "",
			expectedErr:    "",
		},
		{
			desc:           "wrong cmd assignment",
			code:           `name, err <= ""`,
			expectedStdout: "",
			expectedStderr: "",
			expectedErr:    "wrong cmd assignment:1:14: Invalid token STRING. Expected command or function invocation",
		},
		{
			desc: "fn must return value",
			code: `fn e() {}
                         v, err <= e()`,
			expectedStdout: "",
			expectedStderr: "",
			expectedErr:    "<interactive>:2:25: Functions returns 0 objects, but statement expects 2",
		},
		{
			desc: "list assignment",
			code: `l = (0 1 2 3)
                         l[0], err <= echo -n 666
                         if $err == "0" {
                             echo -n $l
                         }`,
			expectedStdout: `666 1 2 3`,
			expectedStderr: "",
			expectedErr:    "",
		},
		{
			desc: "list assignment",
			code: `l = (0 1 2 3)
                         a = "2"
                         l[$a], err <= echo -n "666"
                         if $err == "0" {
                             echo -n $l
                         }`,
			expectedStdout: `0 1 666 3`,
			expectedStderr: "",
			expectedErr:    "",
		},
		{
			desc:           "cmd assignment works with 1 or 2 variables",
			code:           "out, err1, err2 <= echo something",
			expectedStdout: "",
			expectedStderr: "",
			expectedErr:    "<interactive>:1:0: multiple assignment of commands requires two variable names, but got 3",
		},
		{
			desc: "ignore error",
			code: `out, _ <= cat /file-not-found/test >[2=]
					echo -n $out`,
			expectedStdout: "",
			expectedStderr: "",
			expectedErr:    "",
		},
		{
			desc: "exec without '-' and getting status still fails",
			code: `out <= cat /file-not-found/test >[2=]
					echo $out`,
			expectedStdout: "",
			expectedStderr: "",
			expectedErr:    "exit status 1",
		},
		{
			desc: "check status",
			code: `out, status <= cat /file-not-found/test >[2=]
					if $status == "0" {
						echo -n "must fail.. sniff"
					} else if $status == "1" {
						echo -n "it works"
					} else {
						echo -n "unexpected status:" $status
					}
				`,
			expectedStdout: "it works",
			expectedStderr: "",
			expectedErr:    "",
		},
		{
			desc: "multiple return in functions",
			code: `fn fun() {
					return "1", "2"
				}

				a, b <= fun()
				echo -n $a $b`,
			expectedStdout: "1 2",
			expectedStderr: "",
			expectedErr:    "",
		},
	} {
		testExec(t, test)
	}
}

func TestExecuteRedirection(t *testing.T) {
	f, teardown := setup(t)
	defer teardown()

	shell, err := NewShell()

	if err != nil {
		t.Error(err)
		return
	}

	shell.SetNashdPath(f.nashdPath)

	pathobj, err := ioutil.TempFile("", "nash-redir")
	if err != nil {
		t.Fatal(err)
	}
	path := strings.Replace(pathobj.Name(), "\\", "\\\\", -1)
	defer os.Remove(path)

	err = shell.Exec("redirect", fmt.Sprintf(`
        echo -n "hello world" > %s
        `, path))
	if err != nil {
		t.Fatal(err)
	}

	content, err := ioutil.ReadFile(path)
	if err != nil {
		t.Fatal(err)
	}

	if string(content) != "hello world" {
		t.Fatalf("File differ: '%s' != '%s'", string(content), "hello world")
	}

	// Test redirection truncate the file
	err = shell.Exec("redirect", fmt.Sprintf(`
        echo -n "a" > %s
        `, path))
	if err != nil {
		t.Fatal(err)
	}

	content, err = ioutil.ReadFile(path)
	if err != nil {
		t.Fatal(err)
	}

	if string(content) != "a" {
		t.Fatalf("File differ: '%s' != '%s'", string(content), "a")
	}

	// Test redirection to variable
	err = shell.Exec("redirect", `
	location = "`+path+`"
        echo -n "hello world" > $location
        `)

	if err != nil {
		t.Fatal(err)
	}

	content, err = ioutil.ReadFile(path)
	if err != nil {
		t.Error(err)
		return
	}

	if string(content) != "hello world" {
		t.Errorf("File differ: '%s' != '%s'", string(content), "hello world")
		return
	}

	// Test redirection to concat
	err = shell.Exec("redirect", fmt.Sprintf(`
	location = "%s"
a = ".2"
        echo -n "hello world" > $location+$a
        `, path))
	if err != nil {
		t.Fatal(err)
	}
	defer os.Remove(path + ".2")
	content, err = ioutil.ReadFile(path + ".2")
	if err != nil {
		t.Fatal(err)
	}

	if string(content) != "hello world" {
		t.Fatalf("File differ: '%s' != '%s'", string(content), "hello world")
	}
}

func TestExecuteRedirectionMap(t *testing.T) {
	f, teardown := setup(t)
	defer teardown()

	shell, err := NewShell()
	if err != nil {
		t.Error(err)
		return
	}

	shell.SetNashdPath(f.nashdPath)

	tmpfile, err := ioutil.TempFile("", "nash-redir-map")
	if err != nil {
		t.Fatal(err)
	}

	//path := strings.Replace(tmpfile.Name(), "\\", "\\\\", -1)
	defer os.Remove(tmpfile.Name())

	err = shell.Exec("redirect map", fmt.Sprintf(`
        echo -n "hello world" > %s
        `, tmpfile.Name()))
	if err != nil {
		t.Error(err)
		return
	}

	content, err := ioutil.ReadFile(tmpfile.Name())
	if err != nil {
		t.Fatal(err)
	}

	if string(content) != "hello world" {
		t.Fatalf("File differ: '%s' != '%s'", string(content), "hello world")
	}
}

func TestExecuteSetenv(t *testing.T) {
	f, teardown := setup(t)
	defer teardown()

	for _, test := range []execTestCase{
		{
			desc: "test setenv basic",
			code: `setenvtest = "hello"
						 setenv setenvtest
                         ` + f.nashdPath + ` -c "echo $setenvtest"`,
			expectedStdout: "hello\n",
			expectedStderr: "",
			expectedErr:    "",
		},
		{
			desc: "test setenv assignment",
			code: `setenv setenvtest = "hello"
                         ` + f.nashdPath + ` -c "echo $setenvtest"`,
			expectedStdout: "hello\n",
			expectedStderr: "",
			expectedErr:    "",
		},
		{
			desc: "test setenv exec cmd",
			code: `setenv setenvtest <= echo -n "hello"
                         ` + f.nashdPath + ` -c "echo $setenvtest"`,
			expectedStdout: "hello\n",
			expectedStderr: "",
			expectedErr:    "",
		},
		{
			desc:           "test setenv semicolon",
			code:           `setenv a setenv b`,
			expectedStdout: "",
			expectedStderr: "",
			expectedErr:    "test setenv semicolon:1:9: Unexpected token setenv, expected semicolon (;) or EOL",
		},
	} {
		testExec(t, test)
	}
}

func TestExecuteCd(t *testing.T) {
	tmpdir, err := ioutil.TempDir("", "nash-cd")
	if err != nil {
		t.Fatal(err)
	}
	tmpdirEscaped := strings.Replace(tmpdir, "\\", "\\\\", -1)
	homeEnvVar := "HOME"
	if runtime.GOOS == "windows" {
		homeEnvVar = "HOMEPATH"

		// hack to use nash's pwd instead of gnu on windows
		projectDir := getGopath() + "/src/github.com/NeowayLabs/nash"
		pwdDir := projectDir + "/stdbin/pwd"
		path := os.Getenv("Path")
		defer os.Setenv("Path", path)
		os.Setenv("Path", pwdDir+";"+path)
	}

	for _, test := range []execTestCase{
		{
			desc: "test cd 1",
			code: fmt.Sprintf(`cd %s
        pwd`, tmpdir),
			expectedStdout: tmpdir + "\n",
			expectedStderr: "",
			expectedErr:    "",
		},
		{
			desc: "test cd 2",
			code: fmt.Sprintf(`%s = "%s"
        setenv %s
        cd
        pwd`, homeEnvVar, tmpdirEscaped, homeEnvVar),
			expectedStdout: tmpdir + "\n",
			expectedStderr: "",
			expectedErr:    "",
		},
		{
			desc: "test cd into $var",
			code: fmt.Sprintf(`
        var="%s"
        cd $var
        pwd`, tmpdirEscaped),
			expectedStdout: tmpdir + "\n",
			expectedStderr: "",
			expectedErr:    "",
		},
	} {
		t.Run(test.desc, func(t *testing.T) {
			testInteractiveExec(t, test)
		})
	}
}

func TestExecuteImport(t *testing.T) {
	var out bytes.Buffer

	f, teardown := setup(t)
	defer teardown()

	shell, err := NewShell()
	if err != nil {
		t.Fatal(err)
	}

	shell.SetNashdPath(f.nashdPath)
	shell.SetStdout(&out)

	tmpfile, err := ioutil.TempFile("", "nash-import")
	if err != nil {
		t.Fatal(err)
	}

	defer os.Remove(tmpfile.Name())

	_, err = tmpfile.Write([]byte(`TESTE="teste"`))
	if err != nil {
		t.Fatal(err)
	}

	fnameEscaped := strings.Replace(tmpfile.Name(), "\\", "\\\\", -1)

	err = shell.Exec("test import", fmt.Sprintf(`import %s
        echo $TESTE
        `, fnameEscaped))
	if err != nil {
		t.Error(err)
		return
	}

	if strings.TrimSpace(string(out.Bytes())) != "teste" {
		t.Error("Import does not work")
		return
	}
}

func TestExecuteIfEqual(t *testing.T) {
	var out bytes.Buffer

	f, teardown := setup(t)
	defer teardown()

	shell, err := NewShell()

	if err != nil {
		t.Error(err)
		return
	}

	shell.SetNashdPath(f.nashdPath)
	shell.SetStdout(&out)

	err = shell.Exec("test if equal", `
        if "" == "" {
            echo "empty string works"
        }`)

	if err != nil {
		t.Error(err)
		return
	}

	if strings.TrimSpace(string(out.Bytes())) != "empty string works" {
		t.Errorf("Must be empty. '%s' != 'empty string works'", string(out.Bytes()))
		return
	}

	out.Reset()

	err = shell.Exec("test if equal 2", `
        if "i4k" == "_i4k_" {
            echo "do not print"
        }`)

	if err != nil {
		t.Error(err)
		return
	}

	if strings.TrimSpace(string(out.Bytes())) != "" {
		t.Errorf("Error: '%s' != ''", strings.TrimSpace(string(out.Bytes())))
		return
	}
}

func TestExecuteIfElse(t *testing.T) {
	var out bytes.Buffer

	f, teardown := setup(t)
	defer teardown()

	shell, err := NewShell()

	if err != nil {
		t.Error(err)
		return
	}

	shell.SetNashdPath(f.nashdPath)
	shell.SetStdout(&out)

	err = shell.Exec("test if else", `
        if "" == "" {
            echo "if still works"
        } else {
            echo "nop"
        }`)

	if err != nil {
		t.Error(err)
		return
	}

	if strings.TrimSpace(string(out.Bytes())) != "if still works" {
		t.Errorf("'%s' != 'if still works'", strings.TrimSpace(string(out.Bytes())))
		return
	}

	out.Reset()

	err = shell.Exec("test if equal 2", `
        if "i4k" == "_i4k_" {
            echo "do not print"
        } else {
            echo "print this"
        }`)

	if err != nil {
		t.Error(err)
		return
	}

	if strings.TrimSpace(string(out.Bytes())) != "print this" {
		t.Errorf("Error: '%s' != 'print this'", strings.TrimSpace(string(out.Bytes())))
		return
	}
}

func TestExecuteIfElseIf(t *testing.T) {
	var out bytes.Buffer

	f, teardown := setup(t)
	defer teardown()

	shell, err := NewShell()

	if err != nil {
		t.Error(err)
		return
	}

	shell.SetNashdPath(f.nashdPath)
	shell.SetStdout(&out)

	err = shell.Exec("test if else", `
        if "" == "" {
            echo "if still works"
        } else if "bleh" == "bloh" {
            echo "nop"
        }`)

	if err != nil {
		t.Error(err)
		return
	}

	if strings.TrimSpace(string(out.Bytes())) != "if still works" {
		t.Errorf("'%s' != 'if still works'", strings.TrimSpace(string(out.Bytes())))
		return
	}

	out.Reset()

	err = shell.Exec("test if equal 2", `
        if "i4k" == "_i4k_" {
            echo "do not print"
        } else if "a" != "b" {
            echo "print this"
        }`)

	if err != nil {
		t.Error(err)
		return
	}

	if strings.TrimSpace(string(out.Bytes())) != "print this" {
		t.Errorf("Error: '%s' != 'print this'", strings.TrimSpace(string(out.Bytes())))
		return
	}
}

func TestExecuteFnDecl(t *testing.T) {

	f, teardown := setup(t)
	defer teardown()

	shell, err := NewShell()

	if err != nil {
		t.Error(err)
		return
	}

	shell.SetNashdPath(f.nashdPath)

	err = shell.Exec("test fnDecl", `
        fn build(image, debug) {
                ls
        }`)

	if err != nil {
		t.Error(err)
		return
	}
}

func TestExecuteFnInv(t *testing.T) {

	f, teardown := setup(t)
	defer teardown()

	shell, err := NewShell()

	if err != nil {
		t.Error(err)
		return
	}

	shell.SetNashdPath(f.nashdPath)

	var out bytes.Buffer

	shell.SetStdout(&out)

	err = shell.Exec("test fn inv", `
fn getints() {
        return ("1" "2" "3" "4" "5" "6" "7" "8" "9" "0")
}

integers <= getints()
echo -n $integers
`)

	if err != nil {
		t.Error(err)
		return
	}

	if string(out.Bytes()) != "1 2 3 4 5 6 7 8 9 0" {
		t.Errorf("'%s' != '%s'", string(out.Bytes()), "1 2 3 4 5 6 7 8 9 0")
		return
	}

	out.Reset()

	// Test fn scope
	err = shell.Exec("test fn inv", `
OUTSIDE = "some value"

fn getOUTSIDE() {
        return $OUTSIDE
}

val <= getOUTSIDE()
echo -n $val
`)

	if err != nil {
		t.Error(err)
		return
	}

	if string(out.Bytes()) != "some value" {
		t.Errorf("'%s' != '%s'", string(out.Bytes()), "some value")
		return
	}

	err = shell.Exec("test fn inv", `
fn notset() {
        INSIDE = "camshaft"
}

notset()
echo -n $INSIDE
`)

	if err == nil {
		t.Error("Must fail")
		return
	}

	out.Reset()

	// test variables shadow the global ones
	err = shell.Exec("test shadow", `path="AAA"
fn test(path) {
echo -n $path
}
        test("BBB")
`)

	if string(out.Bytes()) != "BBB" {
		t.Errorf("String differs: '%s' != '%s'", string(out.Bytes()), "BBB")
		return
	}

	out.Reset()

	err = shell.Exec("test shadow", `
fn test(path) {
echo -n $path
}

path="AAA"
        test("BBB")
`)

	if string(out.Bytes()) != "BBB" {
		t.Errorf("String differs: '%s' != '%s'", string(out.Bytes()), "BBB")
		return
	}

	out.Reset()
	err = shell.Exec("test fn list arg", `
	ids_luns = ()
	id = "1"
	lun = "lunar"
	ids_luns <= append($ids_luns, ($id $lun))
	print(len($ids_luns))`)
	if err != nil {
		t.Error(err)
		return
	}

	got := string(out.Bytes())
	expected := "1"
	if got != expected {
		t.Fatalf("String differs: '%s' != '%s'", got, expected)
	}

}

func TestFnComposition(t *testing.T) {
	for _, test := range []execTestCase{
		{
			desc: "composition",
			code: `
                fn a(b) { echo -n $b }
                fn b()  { return "hello" }
                a(b())
        `,
			expectedStdout: "hello",
			expectedStderr: "",
			expectedErr:    "",
		},
		{
			desc: "composition",
			code: `
                fn a(b, c) { echo -n $b $c  }
                fn b()     { return "hello" }
                fn c()     { return "world" }
                a(b(), c())
        `,
			expectedStdout: "hello world",
			expectedStderr: "",
			expectedErr:    "",
		},
	} {
		testExec(t, test)
	}
}

func TestExecuteFnInvOthers(t *testing.T) {

	f, teardown := setup(t)
	defer teardown()

	shell, err := NewShell()

	if err != nil {
		t.Error(err)
		return
	}

	shell.SetNashdPath(f.nashdPath)

	var out bytes.Buffer

	shell.SetStdout(&out)

	err = shell.Exec("test fn inv", `
fn _getints() {
        return ("1" "2" "3" "4" "5" "6" "7" "8" "9" "0")
}

fn getints() {
        values <= _getints()

        return $values
}

integers <= getints()
echo -n $integers
`)

	if err != nil {
		t.Error(err)
		return
	}

	if string(out.Bytes()) != "1 2 3 4 5 6 7 8 9 0" {
		t.Errorf("'%s' != '%s'", string(out.Bytes()), "1 2 3 4 5 6 7 8 9 0")
		return
	}
}

func TestNonInteractive(t *testing.T) {

	f, teardown := setup(t)
	defer teardown()

	shell, err := NewShell()

	if err != nil {
		t.Error(err)
		return
	}

	shell.SetNashdPath(f.nashdPath)
	shell.SetInteractive(true)

	testShellExec(t, shell, execTestCase{
		desc: "test bindfn interactive",
		code: `
        fn greeting() {
                echo "Hello"
        }

        bindfn greeting hello`,
	})

	shell.SetInteractive(false)
	shell.filename = "<non-interactive>"

	expectedErr := "<non-interactive>:1:0: " +
		"'hello' is a bind to 'greeting'." +
		" No binds allowed in non-interactive mode."

	testShellExec(t, shell, execTestCase{
		desc:           "test 'binded' function non-interactive",
		code:           `hello`,
		expectedStdout: "",
		expectedStderr: "",
		expectedErr:    expectedErr,
	})

	expectedErr = "<non-interactive>:6:8: 'bindfn' is not allowed in" +
		" non-interactive mode."

	testShellExec(t, shell,
		execTestCase{
			desc: "test bindfn non-interactive",
			code: `
        fn goodbye() {
                echo "Ciao"
        }

        bindfn goodbye ciao`,
			expectedStdout: "",
			expectedStderr: "",
			expectedErr:    expectedErr,
		})
}

func TestExecuteBindFn(t *testing.T) {

	for _, test := range []execTestCase{
		{
			desc: "test bindfn",
			code: `
				fn cd() {
					echo "override builtin cd"
				}

				bindfn cd cd
				cd
			`,
			expectedStdout: "override builtin cd\n",
		},
		{
			desc: "test bindfn vargs",
			code: `
				fn echoargs(args...) {
					for a in $args {
						echo $a
					}
				}

				bindfn echoargs echoargs
				echoargs
				echoargs "a"
				echoargs "b" "c"
			`,
			expectedStdout: "a\nb\nc\n",
		},
		{
			desc: "test empty bindfn vargs len",
			code: `
				fn echoargs(args...) {
					l <= len($args)
					echo $l
				}

				bindfn echoargs echoargs
				echoargs
			`,
			expectedStdout: "0\n",
		},
		{
			desc: "test bindfn args",
			code: `
				fn foo(line) {
					echo $line
				}

				bindfn foo bar
				bar test test
			`,
			expectedErr: "Wrong number of arguments for function foo. Expected 1 but found 2",
		},
	} {
		t.Run(test.desc, func(t *testing.T) {
			testInteractiveExec(t, test)
		})
	}
}

func TestExecutePipe(t *testing.T) {
	var stderr bytes.Buffer
	var stdout bytes.Buffer

	f, teardown := setup(t)
	defer teardown()

	// Case 1
	cmd := exec.Command(f.nashdPath, "-c", `echo hello | tr -d "[:space:]"`)

	cmd.Stderr = &stderr
	cmd.Stdout = &stdout

	err := cmd.Run()

	if err != nil {
		t.Errorf("Unexpected error: %s", err.Error())
	}

	expectedOutput := "hello"
	actualOutput := string(stdout.Bytes())

	if actualOutput != expectedOutput {
		t.Errorf("'%s' != '%s'", actualOutput, expectedOutput)
		return
	}
	stdout.Reset()
	stderr.Reset()

	// Case 2
	cmd = exec.Command(f.nashdPath, "-c", `echo hello | wc -l | tr -d "[:space:]"`)

	cmd.Stderr = &stderr
	cmd.Stdout = &stdout

	err = cmd.Run()

	if err != nil {
		t.Errorf("Unexpected error: %s", err.Error())
	}

	expectedOutput = "1"
	actualOutput = string(stdout.Bytes())

	if actualOutput != expectedOutput {
		t.Errorf("'%s' != '%s'", actualOutput, expectedOutput)
		return
	}
}

func TestExecuteRedirectionPipe(t *testing.T) {
	var stderr bytes.Buffer

	f, teardown := setup(t)
	defer teardown()

	cmd := exec.Command(f.nashdPath, "-c", `cat stuff >[2=] | grep file`)

	cmd.Stderr = &stderr

	err := cmd.Run()

	expectedError := "exit status 1"

	if err != nil {
		if err.Error() != expectedError {
			t.Errorf("Error differs: Expected '%s' but got '%s'",
				expectedError,
				err.Error())
			return
		}
	}

	expectedStdErr := "<interactive>:1:16: exit status 1|success"
	strErr := strings.TrimSpace(string(stderr.Bytes()))

	if strErr != expectedStdErr {
		t.Errorf("Expected stderr to be '%s' but got '%s'",
			expectedStdErr,
			strErr)
		return
	}
}

func testTCPRedirection(t *testing.T, port, command string) {
	message := "hello world"
	done := make(chan error)

	l, err := net.Listen("tcp", port)
	defer l.Close()
	if err != nil {
		t.Fatal(err)
	}

	fmt.Println("Listener working")

	f, teardown := setup(t)
	defer teardown()

	go func() {
		shell, err := NewShell()
		if err != nil {
			t.Fatal(err)
		}

		shell.SetNashdPath(f.nashdPath)

		err = <-done
		if err != nil {
			return
		}

		fmt.Println(runtime.GOOS)
		if runtime.GOOS == "windows" {
			time.Sleep(5 * time.Second)
		}

		done <- shell.Exec("test net redirection", command)
	}()

	done <- nil
	conn, err := l.Accept()
	if err != nil {
		done <- err
		t.Fatal(err)
	}

	defer conn.Close()

	err = <-done
	if err != nil {
		t.Fatal(err)
	}

	buf, err := ioutil.ReadAll(conn)
	if err != nil {
		done <- err
		t.Fatal(err)
	}

	fmt.Printf("got: '%s'\n", string(buf[:]))

	if msg := string(buf[:]); msg != message {
		t.Fatalf("Unexpected message:\nGot:\t\t%s\nExpected:\t%s\n", msg, message)
	}
}

func TestTCPRedirection(t *testing.T) {
	//testTCPRedirection(t, ":6666", `echo -n "hello world" >[1] "tcp://localhost:6666"`)
	testTCPRedirection(t, "localhost:8089", `echo "hello world" > "tcp://localhost:8089"`)
}

func TestExecuteUnixRedirection(t *testing.T) {
	if runtime.GOOS == "windows" {
		t.Skip("windows does not support unix socket")
		return
	}
	message := "hello world"

	sockDir, err := ioutil.TempDir("", "nash-tests")
	if err != nil {
		t.Error(err)
		return
	}

	sockFile := sockDir + "/listen.sock"

	defer func() {
		os.Remove(sockFile)
		os.RemoveAll(sockDir)
	}()

	done := make(chan bool)
	writeDone := make(chan bool)

	f, teardown := setup(t)
	defer teardown()

	go func() {
		defer func() {
			writeDone <- true
		}()

		shell, err := NewShell()

		if err != nil {
			t.Error(err)
			return
		}

		shell.SetNashdPath(f.nashdPath)

		<-done

		err = shell.Exec("test net redirection", `echo -n "`+message+`" >[1] "unix://`+sockFile+`"`)

		if err != nil {
			t.Error(err)
			return
		}
	}()

	l, err := net.Listen("unix", sockFile)

	if err != nil {
		t.Error(err)
		return
	}

	defer l.Close()

	go func() {
		conn, err := l.Accept()
		if err != nil {
			return
		}

		defer conn.Close()

		buf, err := ioutil.ReadAll(conn)

		if err != nil {
			t.Fatal(err)
		}

		fmt.Println(string(buf[:]))

		if msg := string(buf[:]); msg != message {
			t.Fatalf("Unexpected message:\nGot:\t\t%s\nExpected:\t%s\n", msg, message)
		}

		return // Done
	}()

	done <- true
	<-writeDone
}

func TestExecuteUDPRedirection(t *testing.T) {
	message := "hello world"

	f, teardown := setup(t)
	defer teardown()

	done := make(chan bool)
	writeDone := make(chan bool)

	go func() {
		defer func() {
			writeDone <- true
		}()

		shell, err := NewShell()

		if err != nil {
			t.Error(err)
			return
		}

		shell.SetNashdPath(f.nashdPath)

		<-done

		err = shell.Exec("test net redirection", `echo -n "`+message+`" >[1] "udp://localhost:6667"`)

		if err != nil {
			t.Error(err)
			return
		}
	}()

	serverAddr, err := net.ResolveUDPAddr("udp", ":6667")

	if err != nil {
		t.Error(err)
		return
	}

	l, err := net.ListenUDP("udp", serverAddr)

	if err != nil {
		t.Fatal(err)
	}

	go func() {
		defer l.Close()

		buf := make([]byte, 1024)

		nb, _, err := l.ReadFromUDP(buf)

		if err != nil {
			t.Error(err)
			return
		}

		received := string(buf[:nb])

		if received != message {
			t.Errorf("Unexpected message:\nGot:\t\t'%s'\nExpected:\t'%s'\n", received, message)
		}
	}()

	time.Sleep(time.Second * 1)

	done <- true
	<-writeDone
}

func TestExecuteReturn(t *testing.T) {
	for _, test := range []execTestCase{
		{
			desc:           "return invalid",
			code:           `return`,
			expectedStdout: "",
			expectedStderr: "",
			expectedErr:    "<interactive>:1:0: Unexpected return outside of function declaration.",
		},
		{
			desc: "test simple return",
			code: `fn test() { return }
test()`,
			expectedStdout: "",
			expectedStderr: "",
			expectedErr:    "",
		},
		{
			desc: "return must finish func evaluation",
			code: `fn test() {
	if "1" == "1" {
		return "1"
	}

	return "0"
}

res <= test()
echo -n $res`,
			expectedStdout: "1",
			expectedStderr: "",
			expectedErr:    "",
		},
		{
			desc: "ret from for",
			code: `fn test() {
	values = (0 1 2 3 4 5 6 7 8 9)

	for i in $values {
		if $i == "5" {
			return $i
		}
	}

	return "0"
}
a <= test()
echo -n $a`,
			expectedStdout: "5",
			expectedStderr: "",
			expectedErr:    "",
		},
		{
			desc: "inf loop ret",
			code: `fn test() {
	for {
		if "1" == "1" {
			return "1"
		}
	}

	# never happen
	return "bleh"
}
a <= test()
echo -n $a`,
			expectedStdout: "1",
			expectedStderr: "",
			expectedErr:    "",
		},
		{
			desc: "test returning funcall",
			code: `fn a() { return "1" }
                         fn b() { return a() }
                         c <= b()
                         echo -n $c`,
			expectedStdout: "1",
			expectedStderr: "",
			expectedErr:    "",
		},
	} {
		testExec(t, test)
	}
}

func TestExecuteFnAsFirstClass(t *testing.T) {

	f, teardown := setup(t)
	defer teardown()

	shell, err := NewShell()

	if err != nil {
		t.Error(err)
		return
	}

	shell.SetNashdPath(f.nashdPath)

	var out bytes.Buffer

	shell.SetStdout(&out)

	err = shell.Exec("test fn by arg", `
        fn printer(val) {
                echo -n $val
        }

        fn success(print, val) {
                $print("[SUCCESS] " + $val)
        }

        success($printer, "Command executed!")
        `)

	if err != nil {
		t.Error(err)
		return
	}

	expected := `[SUCCESS] Command executed!`

	if expected != string(out.Bytes()) {
		t.Errorf("Differs: '%s' != '%s'", expected, string(out.Bytes()))
		return
	}
}

<<<<<<< HEAD
func TestExecuteDump(t *testing.T) {
	f, teardown := setup(t)
	defer teardown()

	shell, err := NewShell()

	if err != nil {
		t.Error(err)
		return
	}

	shell.SetNashdPath(f.nashdPath)
	shell.Reset()

	var out bytes.Buffer

	shell.SetStdout(&out)

	err = shell.Exec("exec dump", "dump")

	if err != nil {
		t.Error(err)
		return
	}

	if string(out.Bytes()) != "" {
		t.Errorf("Must be empty. Shell was reset'ed, but returns '%s'", string(out.Bytes()))
		return
	}

	err = shell.Exec("", `TEST = "some value"`)

	if err != nil {
		t.Error(err)
		return
	}

	out.Reset()

	err = shell.Exec("", "dump")

	if err != nil {
		t.Error(err)
		return
	}

	expected := `TEST = "some value"`

	if strings.TrimSpace(string(out.Bytes())) != expected {
		t.Errorf("'%s' != '%s'", string(out.Bytes()), expected)
		return
	}

	tempDir, err := ioutil.TempDir("", "nash-test")

	if err != nil {
		t.Error(err)
		return
	}

	dumpFile := tempDir + "/dump.test"

	defer func() {
		os.Remove(dumpFile)
		os.RemoveAll(tempDir)
	}()

	out.Reset()

	//	shell.SetStdout(os.Stdout)

	err = shell.Exec("", "dump "+dumpFile)

	if err != nil {
		t.Error(err)
		return
	}

	if string(out.Bytes()) != "" {
		t.Error("Must be empty")
		return
	}

	content, err := ioutil.ReadFile(dumpFile)

	if err != nil {
		t.Error(err)
		return
	}

	if strings.TrimSpace(string(content)) != expected {
		t.Errorf("Must be equal. '%s' != '%s'", strings.TrimSpace(string(content)), expected)
		return
	}
}

func TestExecuteDumpVariable(t *testing.T) {
	f, teardown := setup(t)
	defer teardown()

	shell, err := NewShell()

	if err != nil {
		t.Error(err)
		return
	}

	shell.SetNashdPath(f.nashdPath)
	shell.Reset()

	var out bytes.Buffer

	shell.SetStdout(&out)

	tempDir, err := ioutil.TempDir("", "nash-test")
	if err != nil {
		t.Error(err)
		return
	}

	dumpFile := tempDir + "/dump.test"

	defer func() {
		os.Remove(dumpFile)
		os.RemoveAll(tempDir)
	}()

	err = shell.Exec("", `dumpFile = "`+dumpFile+`"`)

	if err != nil {
		t.Error(err)
		return
	}

	out.Reset()

	//	shell.SetStdout(os.Stdout)

	err = shell.Exec("", `dump $dumpFile`)

	if err != nil {
		t.Error(err)
		return
	}

	if string(out.Bytes()) != "" {
		t.Error("Must be empty")
		return
	}

	content, err := ioutil.ReadFile(dumpFile)

	if err != nil {
		t.Error(err)
		return
	}

	expected := `dumpFile = "` + dumpFile + `"`

	if strings.TrimSpace(string(content)) != expected {
		t.Errorf("Must be equal. '%s' != '%s'", strings.TrimSpace(string(content)), expected)
		return
	}
}

=======
>>>>>>> 0c8c386a
func TestExecuteConcat(t *testing.T) {
	f, teardown := setup(t)
	defer teardown()

	shell, err := NewShell()

	if err != nil {
		t.Error(err)
		return
	}

	shell.SetNashdPath(f.nashdPath)
	shell.Reset()

	var out bytes.Buffer

	shell.SetStdout(&out)

	err = shell.Exec("", `a = "A"
b = "B"
c = $a + $b + "C"
echo -n $c`)

	if err != nil {
		t.Error(err)
		return
	}

	if string(out.Bytes()) != "ABC" {
		t.Errorf("Must be equal. '%s' != '%s'", string(out.Bytes()), "ABC")
		return
	}

	out.Reset()

	err = shell.Exec("concat indexed var", `tag = (Name some)
	echo -n "Key="+$tag[0]+",Value="+$tag[1]`)

	if err != nil {
		t.Error(err)
		return
	}

	expected := "Key=Name,Value=some"

	if expected != string(out.Bytes()) {
		t.Errorf("String differs: '%s' != '%s'", expected, string(out.Bytes()))
		return
	}
}

func TestExecuteFor(t *testing.T) {
	f, teardown := setup(t)
	defer teardown()

	shell, err := NewShell()

	if err != nil {
		t.Error(err)
		return
	}

	shell.SetNashdPath(f.nashdPath)

	var out bytes.Buffer

	shell.SetStdout(&out)

	err = shell.Exec("simple loop", `files = (/etc/passwd /etc/shells)
for f in $files {
        echo $f
        echo "loop"
}`)

	if err != nil {
		t.Error(err)
		return
	}

	expected := `/etc/passwd
loop
/etc/shells
loop`
	value := strings.TrimSpace(string(out.Bytes()))

	if value != expected {
		t.Errorf("String differs: '%s' != '%s'", expected, value)
		return
	}

}

func TestExecuteInfiniteLoop(t *testing.T) {
	f, teardown := setup(t)
	defer teardown()

	shell, err := NewShell()
	if err != nil {
		t.Error(err)
		return
	}

	shell.SetNashdPath(f.nashdPath)

	doneCtrlc := make(chan bool)
	doneLoop := make(chan bool)

	go func() {
		fmt.Printf("Waiting 2 second to abort infinite loop")
		time.Sleep(2 * time.Second)

		shell.TriggerCTRLC()
		doneCtrlc <- true
	}()

	go func() {
		err = shell.Exec("simple loop", `for {
        echo "infinite loop" >[1=]
}`)
		doneLoop <- true

		if err == nil {
			t.Errorf("Must fail with interrupted error")
			return
		}

		type interrupted interface {
			Interrupted() bool
		}

		if errInterrupted, ok := err.(interrupted); !ok || !errInterrupted.Interrupted() {
			t.Errorf("Loop not interrupted properly")
			return
		}
	}()

	for i := 0; i < 2; i++ {
		select {
		case <-doneCtrlc:
			fmt.Printf("CTRL-C Sent to subshell\n")
		case <-doneLoop:
			fmt.Printf("Loop finished.\n")
		case <-time.After(5 * time.Second):
			t.Errorf("Failed to stop infinite loop")
			return
		}
	}
}

func TestExecuteVariableIndexing(t *testing.T) {
	f, teardown := setup(t)
	defer teardown()

	shell, err := NewShell()
	if err != nil {
		t.Error(err)
		return
	}

	var out bytes.Buffer

	shell.SetNashdPath(f.nashdPath)
	shell.SetStdout(&out)

	err = shell.Exec("indexing", `list = ("1" "2" "3")
        echo -n $list[0]`)
	if err != nil {
		t.Error(err)
		return
	}

	result := strings.TrimSpace(string(out.Bytes()))
	expected := "1"

	if expected != result {
		t.Errorf("Fail: '%s' != '%s'", expected, result)
		return
	}

	out.Reset()

	err = shell.Exec("indexing", `i = "0"
echo -n $list[$i]`)

	if err != nil {
		t.Error(err)
		return
	}

	result = strings.TrimSpace(string(out.Bytes()))
	expected = "1"

	if expected != result {
		t.Errorf("Fail: '%s' != '%s'", expected, result)
		return
	}

	out.Reset()

	err = shell.Exec("indexing", `tmp <= seq 0 2
seq <= split($tmp, "\n")

for i in $seq {
    echo -n $list[$i]
}`)
	if err != nil {
		t.Error(err)
		return
	}

	result = strings.TrimSpace(string(out.Bytes()))
	expected = "123"

	if expected != result {
		t.Errorf("Fail: '%s' != '%s'", expected, result)
		return
	}

	out.Reset()

	err = shell.Exec("indexing", `echo -n $list[5]`)
	if err == nil {
		t.Error("Must fail. Out of bounds")
		return
	}

	out.Reset()

	err = shell.Exec("indexing", `a = ("0")
echo -n $list[$a[0]]`)
	if err != nil {
		t.Error(err)
		return
	}

	result = strings.TrimSpace(string(out.Bytes()))
	expected = "1"

	if expected != result {
		t.Errorf("Fail: '%s' != '%s'", expected, result)
		return
	}
}

func TestExecuteSubShellDoesNotOverwriteparentEnv(t *testing.T) {
	shell, err := NewShell()

	if err != nil {
		t.Error(err)
		return
	}

	err = shell.Exec("set env", `setenv SHELL = "bleh"`)

	if err != nil {
		t.Error(err)
		return
	}

	var out bytes.Buffer
	shell.SetStdout(&out)

	err = shell.Exec("set env from fn", `fn test() {
        # test() should not call the setup func in Nash
}

test()

echo -n $SHELL`)

	if err != nil {
		t.Error(err)
		return
	}

	if string(out.Bytes()) != "bleh" {
		t.Errorf("Differ: '%s' != '%s'", "bleh", string(out.Bytes()))
		return
	}
}

func TestExecuteInterruptDoesNotCancelLoop(t *testing.T) {
	shell, err := NewShell()

	if err != nil {
		t.Error(err)
		return
	}

	shell.TriggerCTRLC()

	time.Sleep(time.Second * 1)

	err = shell.Exec("interrupting loop", `seq = (1 2 3 4 5)
for i in $seq {}`)

	if err != nil {
		t.Error(err)
		return
	}
}

func TestExecuteErrorSuppressionAll(t *testing.T) {
	shell, err := NewShell()

	if err != nil {
		t.Error(err)
		return
	}

	err = shell.Exec("-input-", `-command-not-exists`)
	if err != nil {
		t.Errorf("Expected to not fail...: %s", err.Error())
		return
	}

	scode, ok := shell.Getvar("status")
	if !ok || scode.Type() != sh.StringType || scode.String() != strconv.Itoa(ENotFound) {
		t.Errorf("Invalid status code %s", scode.String())
		return
	}

	err = shell.Exec("-input-", `echo works >[1=]`)
	if err != nil {
		t.Error(err)
		return
	}

	scode, ok = shell.Getvar("status")
	if !ok || scode.Type() != sh.StringType || scode.String() != "0" {
		t.Errorf("Invalid status code %s", scode)
		return
	}

	err = shell.Exec("-input-", `echo works | cmd-does-not-exists`)
	if err == nil {
		t.Errorf("Must fail")
		return
	}

	expectedError := `<interactive>:1:11: not started|exec: "cmd-does-not-exists": executable file not found in`

	if !strings.HasPrefix(err.Error(), expectedError) {
		t.Errorf("Unexpected error: %s", err.Error())
		return
	}

	scode, ok = shell.Getvar("status")
	if !ok || scode.Type() != sh.StringType || scode.String() != "255|127" {
		t.Errorf("Invalid status code %s", scode)
		return
	}
}

func TestExecuteGracefullyError(t *testing.T) {
	shell, err := NewShell()

	if err != nil {
		t.Error(err)
		return
	}

	err = shell.Exec("someinput.sh", "(")
	if err == nil {
		t.Errorf("Must fail...")
		return
	}

	expectErr := "someinput.sh:1:1: Multi-line command not finished. Found EOF but expect ')'"

	if err.Error() != expectErr {
		t.Errorf("Expect error: %s, but got: %s", expectErr, err.Error())
		return
	}

	err = shell.Exec("input", "echo(")
	if err == nil {
		t.Errorf("Must fail...")
		return
	}

	if err.Error() != "input:1:5: Unexpected token EOF. Expecting STRING, VARIABLE or )" {
		t.Errorf("Unexpected error: %s", err.Error())
		return
	}

}

func TestExecuteMultilineCmd(t *testing.T) {
	shell, err := NewShell()

	if err != nil {
		t.Error(err)
		return
	}

	var out bytes.Buffer

	shell.SetStdout(&out)

	err = shell.Exec("test", `(echo -n
		hello
		world)`)

	if err != nil {
		t.Error(err)
		return
	}

	expected := "hello world"

	if expected != string(out.Bytes()) {
		t.Errorf("Expected '%s' but got '%s'", expected, string(out.Bytes()))
		return
	}

	out.Reset()

	err = shell.Exec("test", `(
                echo -n 1 2 3 4 5 6 7 8 9 10
                        11 12 13 14 15 16 17 18 19 20
                )`)

	if err != nil {
		t.Error(err)
		return
	}

	expected = "1 2 3 4 5 6 7 8 9 10 11 12 13 14 15 16 17 18 19 20"

	if expected != string(out.Bytes()) {
		t.Errorf("Expected '%s' but got '%s'", expected, string(out.Bytes()))
		return
	}
}

func TestExecuteMultilineCmdAssign(t *testing.T) {
	shell, err := NewShell()

	if err != nil {
		t.Error(err)
		return
	}

	var out bytes.Buffer

	shell.SetStdout(&out)

	err = shell.Exec("test", `val <= (echo -n
		hello
		world)

	echo -n $val`)

	if err != nil {
		t.Error(err)
		return
	}

	expected := "hello world"

	if expected != string(out.Bytes()) {
		t.Errorf("Expected '%s' but got '%s'", expected, string(out.Bytes()))
		return
	}

	out.Reset()

	err = shell.Exec("test", `val <= (
                echo -n 1 2 3 4 5 6 7 8 9 10
                        11 12 13 14 15 16 17 18 19 20
                )
		echo -n $val`)

	if err != nil {
		t.Error(err)
		return
	}

	expected = "1 2 3 4 5 6 7 8 9 10 11 12 13 14 15 16 17 18 19 20"

	if expected != string(out.Bytes()) {
		t.Errorf("Expected '%s' but got '%s'", expected, string(out.Bytes()))
		return
	}
}

func TestExecuteMultiReturnUnfinished(t *testing.T) {
	shell, err := NewShell()

	if err != nil {
		t.Error(err)
		return
	}

	err = shell.Exec("test", "(")

	if err == nil {
		t.Errorf("Must fail... Must return an unfinished paren error")
		return
	}

	type unfinished interface {
		Unfinished() bool
	}

	if e, ok := err.(unfinished); !ok || !e.Unfinished() {
		t.Errorf("Must fail with unfinished paren error. Got %s", err.Error())
		return
	}

	err = shell.Exec("test", `(
echo`)

	if err == nil {
		t.Errorf("Must fail... Must return an unfinished paren error")
		return
	}

	if e, ok := err.(unfinished); !ok || !e.Unfinished() {
		t.Errorf("Must fail with unfinished paren error. Got %s", err.Error())
		return
	}

	err = shell.Exec("test", `(
echo hello
world`)

	if err == nil {
		t.Errorf("Must fail... Must return an unfinished paren error")
		return
	}

	if e, ok := err.(unfinished); !ok || !e.Unfinished() {
		t.Errorf("Must fail with unfinished paren error. Got %s", err.Error())
		return
	}
}

func TestExecuteVariadicFn(t *testing.T) {
	for _, test := range []execTestCase{
		{
			desc: "println",
			code: `fn println(fmt, arg...) {
	print($fmt+"\n", $arg...)
}
println("%s %s", "test", "test")`,
			expectedStdout: "test test\n",
			expectedStderr: "",
			expectedErr:    "",
		},
		{
			desc: "lots of args",
			code: `fn println(fmt, arg...) {
	print($fmt+"\n", $arg...)
}
println("%s%s%s%s%s%s%s%s%s%s", "1", "2", "3", "4", "5", "6", "7", "8", "9", "10")`,
			expectedStdout: "12345678910\n",
			expectedStderr: "",
			expectedErr:    "",
		},
		{
			desc: "passing list to var arg fn",
			code: `fn puts(arg...) { for a in $arg { echo $a } }
				a = ("1" "2" "3" "4" "5")
				puts($a...)`,
			expectedErr:    "",
			expectedStdout: "1\n2\n3\n4\n5\n",
			expectedStderr: "",
		},
		{
			desc: "passing empty list to var arg fn",
			code: `fn puts(arg...) { for a in $arg { echo $a } }
				a = ()
				puts($a...)`,
			expectedErr:    "",
			expectedStdout: "",
			expectedStderr: "",
		},
		{
			desc: "... expansion",
			code: `args = ("plan9" "from" "outer" "space")
print("%s %s %s %s", $args...)`,
			expectedStdout: "plan9 from outer space",
		},
		{
			desc:           "literal ... expansion",
			code:           `print("%s:%s:%s", ("a" "b" "c")...)`,
			expectedStdout: "a:b:c",
		},
		{
			desc:        "varargs only as last argument",
			code:        `fn println(arg..., fmt) {}`,
			expectedErr: "<interactive>:1:11: Vararg 'arg...' isn't the last argument",
		},
		{
			desc: "variadic argument are optional",
			code: `fn println(b...) {
	for v in $b {
		print($v)
	}
	print("\n")
}
println()`,
			expectedStdout: "\n",
		},
		{
			desc: "the first argument isn't optional",
			code: `fn a(b, c...) {
    print($b, $c...)
}
a("test")`,
			expectedStdout: "test",
		},
		{
			desc: "the first argument isn't optional",
			code: `fn a(b, c...) {
    print($b, $c...)
}
a()`,
			expectedErr: "<interactive>:4:0: Wrong number of arguments for function a. Expected at least 1 arguments but found 0",
		},
	} {
		testExec(t, test)
	}
}<|MERGE_RESOLUTION|>--- conflicted
+++ resolved
@@ -1793,174 +1793,6 @@
 	}
 }
 
-<<<<<<< HEAD
-func TestExecuteDump(t *testing.T) {
-	f, teardown := setup(t)
-	defer teardown()
-
-	shell, err := NewShell()
-
-	if err != nil {
-		t.Error(err)
-		return
-	}
-
-	shell.SetNashdPath(f.nashdPath)
-	shell.Reset()
-
-	var out bytes.Buffer
-
-	shell.SetStdout(&out)
-
-	err = shell.Exec("exec dump", "dump")
-
-	if err != nil {
-		t.Error(err)
-		return
-	}
-
-	if string(out.Bytes()) != "" {
-		t.Errorf("Must be empty. Shell was reset'ed, but returns '%s'", string(out.Bytes()))
-		return
-	}
-
-	err = shell.Exec("", `TEST = "some value"`)
-
-	if err != nil {
-		t.Error(err)
-		return
-	}
-
-	out.Reset()
-
-	err = shell.Exec("", "dump")
-
-	if err != nil {
-		t.Error(err)
-		return
-	}
-
-	expected := `TEST = "some value"`
-
-	if strings.TrimSpace(string(out.Bytes())) != expected {
-		t.Errorf("'%s' != '%s'", string(out.Bytes()), expected)
-		return
-	}
-
-	tempDir, err := ioutil.TempDir("", "nash-test")
-
-	if err != nil {
-		t.Error(err)
-		return
-	}
-
-	dumpFile := tempDir + "/dump.test"
-
-	defer func() {
-		os.Remove(dumpFile)
-		os.RemoveAll(tempDir)
-	}()
-
-	out.Reset()
-
-	//	shell.SetStdout(os.Stdout)
-
-	err = shell.Exec("", "dump "+dumpFile)
-
-	if err != nil {
-		t.Error(err)
-		return
-	}
-
-	if string(out.Bytes()) != "" {
-		t.Error("Must be empty")
-		return
-	}
-
-	content, err := ioutil.ReadFile(dumpFile)
-
-	if err != nil {
-		t.Error(err)
-		return
-	}
-
-	if strings.TrimSpace(string(content)) != expected {
-		t.Errorf("Must be equal. '%s' != '%s'", strings.TrimSpace(string(content)), expected)
-		return
-	}
-}
-
-func TestExecuteDumpVariable(t *testing.T) {
-	f, teardown := setup(t)
-	defer teardown()
-
-	shell, err := NewShell()
-
-	if err != nil {
-		t.Error(err)
-		return
-	}
-
-	shell.SetNashdPath(f.nashdPath)
-	shell.Reset()
-
-	var out bytes.Buffer
-
-	shell.SetStdout(&out)
-
-	tempDir, err := ioutil.TempDir("", "nash-test")
-	if err != nil {
-		t.Error(err)
-		return
-	}
-
-	dumpFile := tempDir + "/dump.test"
-
-	defer func() {
-		os.Remove(dumpFile)
-		os.RemoveAll(tempDir)
-	}()
-
-	err = shell.Exec("", `dumpFile = "`+dumpFile+`"`)
-
-	if err != nil {
-		t.Error(err)
-		return
-	}
-
-	out.Reset()
-
-	//	shell.SetStdout(os.Stdout)
-
-	err = shell.Exec("", `dump $dumpFile`)
-
-	if err != nil {
-		t.Error(err)
-		return
-	}
-
-	if string(out.Bytes()) != "" {
-		t.Error("Must be empty")
-		return
-	}
-
-	content, err := ioutil.ReadFile(dumpFile)
-
-	if err != nil {
-		t.Error(err)
-		return
-	}
-
-	expected := `dumpFile = "` + dumpFile + `"`
-
-	if strings.TrimSpace(string(content)) != expected {
-		t.Errorf("Must be equal. '%s' != '%s'", strings.TrimSpace(string(content)), expected)
-		return
-	}
-}
-
-=======
->>>>>>> 0c8c386a
 func TestExecuteConcat(t *testing.T) {
 	f, teardown := setup(t)
 	defer teardown()
