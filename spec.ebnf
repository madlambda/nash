/* Nash program */
program = { statement } .

/* Statement */
statement = varDecl | command | fnInv | builtin | comment .

/* Variable declaration */
varDecl        = assignValue | assignCmdOut .
assignValue    = identifierList "=" varSpecList .
identifierList = identifier [ "," identifierList ] .
varSpecList    = varSpec [ "," varSpecList ] .
varSpec        = ( list | string ) .
string         = stringLit | ( stringConcat { stringConcat } ) .
assignCmdOut   = identifier "<=" ( command | fnInv ) .

/* Command */
command   = ( [ "(" ] cmdpart [ ")" ]  | pipe ) .
cmdpart   = [ "-" ] ( cmdname | abscmd ) { argument } { redirect } .
cmdname   = identifier .
abscmd    = filename .
argument  = ( unicode_char { unicode_char } ) | stringLit .
pipe      = [ "(" ] cmdpart "|" cmdpart [ { "|" cmdpart } ] [ ")" ] .
redirect    = ( ">" ( filename | uri | variable ) |
               ">" "[" unicode_digit "]" ( filename | uri | variable ) |
               ">" "[" unicode_digit "=" ( unicode_digit | identifier ) "]" |
               ">" "[" unicode_digit "=" "]" ) .

/* Builtin */
builtin = importDecl | rforkDecl | ifDecl | forDecl | setenvDecl |
          fnDecl | bindfn | dump .

/* Import statement */
importDecl = "import" ( filename | stringLit ) .

/* Rfork scope */
rforkDecl   = "rfork" rforkFlags "{" program "}" .
rforkFlags  = { identifier } .

/* If-else-if */
ifDecl = "if" ( variable | string ) comparison
              ( variable | string ) "{" program "}"
         [ "else" "{" program "}" ]
         [ "else" ifDecl ] .

/* For loop */
forDecl = "for" [ identifier "in" ( list | variable | fnInv) ] "{" program "}" .

/* Function declaration */
fnDecl = "fn" identifier "(" fnArgs ")" "{"
         program [ returnDecl ]
         "}" .
fnArgs = { fnArg [ "," ] } .
fnArg  = identifier [ "..." ] .

/* return declaration */
returnDecl = "return" [ ( variable | stringLit | list | fnInv ) ] .

/* Function invocation */
fnInv = ( variable | identifier ) "(" fnArgValues ")" .

fnArgValues = { fnArgValue [ "," ] } .
<<<<<<< HEAD
fnArgValue  = [ stringLit | stringConcat | (variable [ "..." ]) | (list [ "..." ]) fnInv ] .
=======
fnArgValue  = [ stringLit | stringConcat | list | variable | fnInv ] .
>>>>>>> 8fff61b6

/* Function binding */
bindfn = "bindfn" identifier identifier .

/* dump shell state */
dump = "dump" [ filename ] .

/* Set environment variable */
setenvDecl = "setenv" ( identifier | varDecl ) .

/* Comment */
comment = "#" { unicode_char } .

/* Lists */
list = "(" { argument } ")" .

letter      = unicode_letter | "_" .
filename    = { [ "/" ]  { unicode_letter } } .
ipaddr      = unicode_digit { unicode_digit } "."
              unicode_digit { unicode_digit } "."
              unicode_digit { unicode_digit } "."
              unicode_digit { unicode_digit } "." .
port        = unicode_digit { unicode_digit } .
networkaddr = ipaddr ":" port .
location    = filename | networkaddr .
schema      = "file" | "tcp" | "udp" | "unix" .
uri         = schema "://" location .

identifier  = letter { letter | unicode_digit } .
variable    = "$" identifier .

comparison  = "==" | "!=" .

stringLit   = "\"" { unicode_char | newline } "\"" .

stringConcat = ( stringLit | variable ) "+" (stringLit | variable ) .

/* terminals */
newline        = /* the Unicode code point U+000A */ .
unicode_char   = /* an arbitrary Unicode code point except newline */ .
unicode_letter = /* a Unicode code point classified as "Letter" */ .
unicode_digit  = /* a Unicode code point classified as "Number, decimal digit" */ .<|MERGE_RESOLUTION|>--- conflicted
+++ resolved
@@ -59,11 +59,7 @@
 fnInv = ( variable | identifier ) "(" fnArgValues ")" .
 
 fnArgValues = { fnArgValue [ "," ] } .
-<<<<<<< HEAD
-fnArgValue  = [ stringLit | stringConcat | (variable [ "..." ]) | (list [ "..." ]) fnInv ] .
-=======
-fnArgValue  = [ stringLit | stringConcat | list | variable | fnInv ] .
->>>>>>> 8fff61b6
+fnArgValue  = [ stringLit | stringConcat | list | (variable [ "..." ]) | (list [ "..." ]) fnInv ] .
 
 /* Function binding */
 bindfn = "bindfn" identifier identifier .
